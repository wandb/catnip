--- conflicted
+++ resolved
@@ -251,11 +251,7 @@
     nvm use ${NODE_VERSION} && \
     nvm alias default ${NODE_VERSION} && \
     corepack enable && \
-<<<<<<< HEAD
-    corepack install -g yarn@4 pnpm@10 npm@11 && \
-=======
     corepack install -g yarn@stable pnpm@latest npm@latest && \
->>>>>>> 58ded0a2
     pnpm config set global-dir ${CATNIP_ROOT}/pnpm && \
     pnpm config set global-bin-dir ${CATNIP_ROOT}/pnpm'
 
