module github.com/vanpelt/catnip

<<<<<<< HEAD
go 1.24.0

toolchain go1.24.5
=======
go 1.25
>>>>>>> 58ded0a2

require (
	github.com/air-verse/air v1.62.0
	github.com/andybalholm/brotli v1.2.0
	github.com/charmbracelet/bubbles v0.21.0
	github.com/charmbracelet/bubbletea v1.3.6
	github.com/charmbracelet/glamour v0.10.0
	github.com/charmbracelet/lipgloss v1.1.1-0.20250404203927-76690c660834
	github.com/creack/pty v1.1.24
	github.com/fsnotify/fsnotify v1.9.0
	github.com/go-git/go-billy/v5 v5.6.2
	github.com/go-git/go-git/v5 v5.16.2
	github.com/gofiber/fiber/v2 v2.52.9
	github.com/gofiber/swagger v1.1.1
	github.com/gofiber/websocket/v2 v2.2.1
	github.com/google/uuid v1.6.0
	github.com/gorilla/websocket v1.5.3
	github.com/hinshun/vt10x v0.0.0-20220301184237-5011da428d02
	github.com/hybridgroup/yzma v0.9.0
	github.com/rs/zerolog v1.34.0
	github.com/spf13/cobra v1.9.1
	github.com/stretchr/testify v1.10.0
	github.com/swaggo/swag v1.16.6
	github.com/valyala/fasthttp v1.64.0
	golang.org/x/crypto v0.40.0
	golang.org/x/net v0.42.0
	golang.org/x/term v0.33.0
	gopkg.in/yaml.v2 v2.4.0
)

require (
	dario.cat/mergo v1.0.2 // indirect
	github.com/KyleBanks/depth v1.2.1 // indirect
	github.com/Microsoft/go-winio v0.6.2 // indirect
	github.com/ProtonMail/go-crypto v1.3.0 // indirect
	github.com/alecthomas/chroma/v2 v2.19.0 // indirect
	github.com/atotto/clipboard v0.1.4 // indirect
	github.com/aymanbagabas/go-osc52/v2 v2.0.1 // indirect
	github.com/aymerick/douceur v0.2.0 // indirect
	github.com/bep/godartsass/v2 v2.5.0 // indirect
	github.com/bep/golibsass v1.2.0 // indirect
	github.com/charmbracelet/colorprofile v0.3.1 // indirect
	github.com/charmbracelet/x/ansi v0.9.3 // indirect
	github.com/charmbracelet/x/cellbuf v0.0.13 // indirect
	github.com/charmbracelet/x/exp/slice v0.0.0-20250725211024-d60e1b0112b2 // indirect
	github.com/charmbracelet/x/term v0.2.1 // indirect
	github.com/cloudflare/circl v1.6.1 // indirect
	github.com/cpuguy83/go-md2man/v2 v2.0.6 // indirect
	github.com/cyphar/filepath-securejoin v0.4.1 // indirect
	github.com/davecgh/go-spew v1.1.1 // indirect
	github.com/dlclark/regexp2 v1.11.5 // indirect
	github.com/ebitengine/purego v0.9.1 // indirect
	github.com/emirpasic/gods v1.18.1 // indirect
	github.com/erikgeiser/coninput v0.0.0-20211004153227-1c3628e74d0f // indirect
	github.com/fasthttp/websocket v1.5.12 // indirect
	github.com/fatih/color v1.18.0 // indirect
	github.com/go-git/gcfg v1.5.1-0.20230307220236-3a3c6141e376 // indirect
	github.com/go-openapi/jsonpointer v0.21.1 // indirect
	github.com/go-openapi/jsonreference v0.21.0 // indirect
	github.com/go-openapi/spec v0.21.0 // indirect
	github.com/go-openapi/swag v0.23.1 // indirect
	github.com/gobwas/glob v0.2.3 // indirect
	github.com/gohugoio/hugo v0.147.6 // indirect
	github.com/golang/groupcache v0.0.0-20241129210726-2c02b8208cf8 // indirect
	github.com/gorilla/css v1.0.1 // indirect
	github.com/inconshreveable/mousetrap v1.1.0 // indirect
	github.com/jbenet/go-context v0.0.0-20150711004518-d14ea06fba99 // indirect
	github.com/josharian/intern v1.0.0 // indirect
	github.com/jupiterrider/ffi v0.5.1 // indirect
	github.com/kevinburke/ssh_config v1.2.0 // indirect
	github.com/klauspost/compress v1.18.0 // indirect
	github.com/lucasb-eyer/go-colorful v1.2.0 // indirect
	github.com/mailru/easyjson v0.9.0 // indirect
	github.com/mattn/go-colorable v0.1.14 // indirect
	github.com/mattn/go-isatty v0.0.20 // indirect
	github.com/mattn/go-localereader v0.0.1 // indirect
	github.com/mattn/go-runewidth v0.0.16 // indirect
	github.com/microcosm-cc/bluemonday v1.0.27 // indirect
	github.com/muesli/ansi v0.0.0-20230316100256-276c6243b2f6 // indirect
	github.com/muesli/cancelreader v0.2.2 // indirect
	github.com/muesli/reflow v0.3.0 // indirect
	github.com/muesli/termenv v0.16.0 // indirect
	github.com/pelletier/go-toml v1.9.5 // indirect
	github.com/pelletier/go-toml/v2 v2.2.4 // indirect
	github.com/pjbgf/sha1cd v0.4.0 // indirect
	github.com/pmezard/go-difflib v1.0.0 // indirect
	github.com/rivo/uniseg v0.4.7 // indirect
	github.com/russross/blackfriday/v2 v2.1.0 // indirect
	github.com/savsgio/gotils v0.0.0-20250408102913-196191ec6287 // indirect
	github.com/sergi/go-diff v1.4.0 // indirect
	github.com/skeema/knownhosts v1.3.1 // indirect
	github.com/spf13/afero v1.14.0 // indirect
	github.com/spf13/cast v1.8.0 // indirect
	github.com/spf13/pflag v1.0.7 // indirect
	github.com/stretchr/objx v0.5.2 // indirect
	github.com/swaggo/files/v2 v2.0.2 // indirect
	github.com/tdewolff/parse/v2 v2.8.1 // indirect
	github.com/urfave/cli/v2 v2.3.0 // indirect
	github.com/valyala/bytebufferpool v1.0.0 // indirect
	github.com/xanzy/ssh-agent v0.3.3 // indirect
	github.com/xo/terminfo v0.0.0-20220910002029-abceb7e1c41e // indirect
	github.com/yuin/goldmark v1.7.13 // indirect
	github.com/yuin/goldmark-emoji v1.0.6 // indirect
	golang.org/x/exp v0.0.0-20250711185948-6ae5c78190dc // indirect
	golang.org/x/mod v0.26.0 // indirect
	golang.org/x/sync v0.16.0 // indirect
	golang.org/x/sys v0.36.0 // indirect
	golang.org/x/text v0.27.0 // indirect
	golang.org/x/tools v0.35.0 // indirect
	google.golang.org/protobuf v1.36.6 // indirect
	gopkg.in/warnings.v0 v0.1.2 // indirect
	gopkg.in/yaml.v3 v3.0.1 // indirect
	sigs.k8s.io/yaml v1.3.0 // indirect
)<|MERGE_RESOLUTION|>--- conflicted
+++ resolved
@@ -1,12 +1,6 @@
 module github.com/vanpelt/catnip
 
-<<<<<<< HEAD
-go 1.24.0
-
-toolchain go1.24.5
-=======
 go 1.25
->>>>>>> 58ded0a2
 
 require (
 	github.com/air-verse/air v1.62.0
