--- conflicted
+++ resolved
@@ -1,842 +1,1392 @@
 {
-  "schemes": ["http", "ws"],
-  "swagger": "2.0",
-  "info": {
-    "description": "API for managing container PTY sessions and services",
-    "title": "Catnip Container API",
-    "contact": {},
-    "version": "1.0"
-  },
-  "host": "localhost:8080",
-  "paths": {
-    "/v1/auth/github/start": {
-      "post": {
-        "description": "Initiates GitHub device flow authentication",
-        "tags": ["auth"],
-        "summary": "Start GitHub authentication",
-        "responses": {
-          "200": {
-            "description": "OK",
-            "schema": {
-              "$ref": "#/definitions/internal_handlers.AuthStartResponse"
-            }
-          }
+    "schemes": [
+        "http",
+        "ws"
+    ],
+    "swagger": "2.0",
+    "info": {
+        "description": "API for managing container PTY sessions and services",
+        "title": "Catnip Container API",
+        "contact": {},
+        "version": "1.0"
+    },
+    "host": "localhost:8080",
+    "paths": {
+        "/v1/auth/github/start": {
+            "post": {
+                "description": "Initiates GitHub device flow authentication",
+                "tags": [
+                    "auth"
+                ],
+                "summary": "Start GitHub authentication",
+                "responses": {
+                    "200": {
+                        "description": "OK",
+                        "schema": {
+                            "$ref": "#/definitions/internal_handlers.AuthStartResponse"
+                        }
+                    }
+                }
+            }
+        },
+        "/v1/auth/github/status": {
+            "get": {
+                "description": "Returns the current status of the authentication flow",
+                "tags": [
+                    "auth"
+                ],
+                "summary": "Get authentication status",
+                "responses": {
+                    "200": {
+                        "description": "OK",
+                        "schema": {
+                            "$ref": "#/definitions/internal_handlers.AuthStatusResponse"
+                        }
+                    }
+                }
+            }
+        },
+        "/v1/claude/completion": {
+            "post": {
+                "description": "Sends a message to Claude and returns the completion response",
+                "consumes": [
+                    "application/json"
+                ],
+                "produces": [
+                    "application/json"
+                ],
+                "tags": [
+                    "claude"
+                ],
+                "summary": "Get Claude completion",
+                "parameters": [
+                    {
+                        "description": "Completion request",
+                        "name": "request",
+                        "in": "body",
+                        "required": true,
+                        "schema": {
+                            "$ref": "#/definitions/github_com_vanpelt_catnip_internal_models.CompletionRequest"
+                        }
+                    }
+                ],
+                "responses": {
+                    "200": {
+                        "description": "OK",
+                        "schema": {
+                            "$ref": "#/definitions/github_com_vanpelt_catnip_internal_models.CompletionResponse"
+                        }
+                    },
+                    "400": {
+                        "description": "Bad Request",
+                        "schema": {
+                            "type": "object",
+                            "additionalProperties": {
+                                "type": "string"
+                            }
+                        }
+                    },
+                    "500": {
+                        "description": "Internal Server Error",
+                        "schema": {
+                            "type": "object",
+                            "additionalProperties": {
+                                "type": "string"
+                            }
+                        }
+                    }
+                }
+            }
+        },
+        "/v1/claude/session": {
+            "get": {
+                "description": "Returns Claude Code session metadata for a specific worktree",
+                "produces": [
+                    "application/json"
+                ],
+                "tags": [
+                    "claude"
+                ],
+                "summary": "Get worktree session summary",
+                "parameters": [
+                    {
+                        "type": "string",
+                        "description": "Worktree path",
+                        "name": "worktree_path",
+                        "in": "query",
+                        "required": true
+                    }
+                ],
+                "responses": {
+                    "200": {
+                        "description": "OK",
+                        "schema": {
+                            "$ref": "#/definitions/github_com_vanpelt_catnip_internal_models.ClaudeSessionSummary"
+                        }
+                    }
+                }
+            }
+        },
+        "/v1/claude/session/{uuid}": {
+            "get": {
+                "description": "Returns complete session data including all messages for a specific session UUID",
+                "produces": [
+                    "application/json"
+                ],
+                "tags": [
+                    "claude"
+                ],
+                "summary": "Get session by UUID",
+                "parameters": [
+                    {
+                        "type": "string",
+                        "description": "Session UUID",
+                        "name": "uuid",
+                        "in": "path",
+                        "required": true
+                    }
+                ],
+                "responses": {
+                    "200": {
+                        "description": "OK",
+                        "schema": {
+                            "$ref": "#/definitions/github_com_vanpelt_catnip_internal_models.FullSessionData"
+                        }
+                    }
+                }
+            }
+        },
+        "/v1/claude/sessions": {
+            "get": {
+                "description": "Returns Claude Code session metadata for all worktrees with Claude data",
+                "produces": [
+                    "application/json"
+                ],
+                "tags": [
+                    "claude"
+                ],
+                "summary": "Get all worktree session summaries",
+                "responses": {
+                    "200": {
+                        "description": "OK",
+                        "schema": {
+                            "type": "object",
+                            "additionalProperties": {
+                                "$ref": "#/definitions/github_com_vanpelt_catnip_internal_models.ClaudeSessionSummary"
+                            }
+                        }
+                    }
+                }
+            }
+        },
+        "/v1/events": {
+            "get": {
+                "description": "Streams real-time events in Server-Sent Events format. Events include port changes, git status, processes, and container status updates.\n\n## Event Types\n\n### Port Events\n- **port:opened**: Fired when a new port is detected\n- `port` (int): Port number\n- `service` (string): Service type (http, tcp)\n- `protocol` (string): Protocol used\n- `title` (string): Service title/name if detected\n- **port:closed**: Fired when a port is no longer available\n- `port` (int): Port number that was closed\n\n### Git Events\n- **git:dirty**: Fired when git workspace has uncommitted changes\n- `workspace` (string): Workspace path\n- `files` ([]string): List of modified files\n- **git:clean**: Fired when git workspace becomes clean\n- `workspace` (string): Workspace path\n\n### Process Events\n- **process:started**: Fired when a new process starts\n- `pid` (int): Process ID\n- `command` (string): Command that was executed\n- `workspace` (string): Workspace where process started\n- **process:stopped**: Fired when a process terminates\n- `pid` (int): Process ID that stopped\n- `exitCode` (int): Exit code of the process\n\n### Container Events\n- **container:status**: Fired when container status changes\n- `status` (string): Container status (running, stopped, error)\n- `message` (string): Optional status message\n\n### System Events\n- **heartbeat**: Sent every 5 seconds to keep connection alive\n- `timestamp` (int64): Current timestamp in milliseconds\n- `uptime` (int64): Server uptime in milliseconds\n\n## Message Format\nEach SSE message is a JSON object with:\n- `event`: Event object containing `type` and `payload`\n- `timestamp`: Event timestamp in milliseconds\n- `id`: Unique event identifier\n\n## Connection Behavior\n- Auto-reconnects on disconnection\n- Sends current state on initial connection\n- Heartbeat every 5 seconds\n- Rate limited to prevent spam",
+                "consumes": [
+                    "text/event-stream"
+                ],
+                "produces": [
+                    "text/event-stream"
+                ],
+                "tags": [
+                    "events"
+                ],
+                "summary": "Server-Sent Events endpoint for real-time container events",
+                "responses": {
+                    "200": {
+                        "description": "SSE stream of events",
+                        "schema": {
+                            "$ref": "#/definitions/internal_handlers.SSEMessage"
+                        }
+                    }
+                }
+            }
+        },
+        "/v1/git/branches/{repo_id}": {
+            "get": {
+                "description": "Returns a list of remote branches for a specific repository",
+                "produces": [
+                    "application/json"
+                ],
+                "tags": [
+                    "git"
+                ],
+                "summary": "Get repository branches",
+                "parameters": [
+                    {
+                        "type": "string",
+                        "description": "Repository ID",
+                        "name": "repo_id",
+                        "in": "path",
+                        "required": true
+                    }
+                ],
+                "responses": {
+                    "200": {
+                        "description": "OK",
+                        "schema": {
+                            "type": "array",
+                            "items": {
+                                "type": "string"
+                            }
+                        }
+                    }
+                }
+            }
+        },
+        "/v1/git/checkout/{org}/{repo}": {
+            "post": {
+                "description": "Clones a GitHub repository as a bare repo and creates initial worktree",
+                "consumes": [
+                    "application/json"
+                ],
+                "produces": [
+                    "application/json"
+                ],
+                "tags": [
+                    "git"
+                ],
+                "summary": "Checkout a GitHub repository",
+                "parameters": [
+                    {
+                        "type": "string",
+                        "description": "Organization name",
+                        "name": "org",
+                        "in": "path",
+                        "required": true
+                    },
+                    {
+                        "type": "string",
+                        "description": "Repository name",
+                        "name": "repo",
+                        "in": "path",
+                        "required": true
+                    },
+                    {
+                        "type": "string",
+                        "description": "Branch name (optional)",
+                        "name": "branch",
+                        "in": "query"
+                    }
+                ],
+                "responses": {
+                    "200": {
+                        "description": "OK",
+                        "schema": {
+                            "$ref": "#/definitions/internal_handlers.CheckoutResponse"
+                        }
+                    }
+                }
+            }
+        },
+        "/v1/git/github/repos": {
+            "get": {
+                "description": "Returns a list of GitHub repositories accessible to the authenticated user",
+                "produces": [
+                    "application/json"
+                ],
+                "tags": [
+                    "git"
+                ],
+                "summary": "List GitHub repositories",
+                "responses": {
+                    "200": {
+                        "description": "OK",
+                        "schema": {
+                            "type": "array",
+                            "items": {
+                                "$ref": "#/definitions/internal_handlers.GitHubRepository"
+                            }
+                        }
+                    }
+                }
+            }
+        },
+        "/v1/git/status": {
+            "get": {
+                "description": "Returns the current repository and worktree status",
+                "produces": [
+                    "application/json"
+                ],
+                "tags": [
+                    "git"
+                ],
+                "summary": "Get Git status",
+                "responses": {
+                    "200": {
+                        "description": "OK",
+                        "schema": {
+                            "$ref": "#/definitions/github_com_vanpelt_catnip_internal_models.GitStatus"
+                        }
+                    }
+                }
+            }
+        },
+        "/v1/git/worktrees": {
+            "get": {
+                "description": "Returns a list of all worktrees for the current repository",
+                "produces": [
+                    "application/json"
+                ],
+                "tags": [
+                    "git"
+                ],
+                "summary": "List all worktrees",
+                "responses": {
+                    "200": {
+                        "description": "OK",
+                        "schema": {
+                            "type": "array",
+                            "items": {
+                                "$ref": "#/definitions/github_com_vanpelt_catnip_internal_models.Worktree"
+                            }
+                        }
+                    }
+                }
+            }
+        },
+        "/v1/git/worktrees/{id}": {
+            "delete": {
+                "description": "Removes a worktree from the repository",
+                "produces": [
+                    "application/json"
+                ],
+                "tags": [
+                    "git"
+                ],
+                "summary": "Delete worktree",
+                "parameters": [
+                    {
+                        "type": "string",
+                        "description": "Worktree ID",
+                        "name": "id",
+                        "in": "path",
+                        "required": true
+                    }
+                ],
+                "responses": {
+                    "200": {
+                        "description": "OK",
+                        "schema": {
+                            "$ref": "#/definitions/internal_handlers.WorktreeOperationResponse"
+                        }
+                    }
+                }
+            }
+        },
+        "/v1/git/worktrees/{id}/diff": {
+            "get": {
+                "description": "Returns the diff for a worktree against its source branch, including all staged/unstaged changes",
+                "produces": [
+                    "application/json"
+                ],
+                "tags": [
+                    "git"
+                ],
+                "summary": "Get worktree diff",
+                "parameters": [
+                    {
+                        "type": "string",
+                        "description": "Worktree ID",
+                        "name": "id",
+                        "in": "path",
+                        "required": true
+                    }
+                ],
+                "responses": {
+                    "200": {
+                        "description": "OK",
+                        "schema": {
+                            "$ref": "#/definitions/internal_handlers.WorktreeDiffResponse"
+                        }
+                    }
+                }
+            }
+        },
+        "/v1/git/worktrees/{id}/merge": {
+            "post": {
+                "description": "Merges a local repo worktree's changes back to the main repository",
+                "consumes": [
+                    "application/json"
+                ],
+                "produces": [
+                    "application/json"
+                ],
+                "tags": [
+                    "git"
+                ],
+                "summary": "Merge worktree to main",
+                "parameters": [
+                    {
+                        "type": "string",
+                        "description": "Worktree ID",
+                        "name": "id",
+                        "in": "path",
+                        "required": true
+                    },
+                    {
+                        "description": "Merge options",
+                        "name": "body",
+                        "in": "body",
+                        "schema": {
+                            "type": "object",
+                            "additionalProperties": {
+                                "type": "string"
+                            }
+                        }
+                    }
+                ],
+                "responses": {
+                    "200": {
+                        "description": "OK",
+                        "schema": {
+                            "$ref": "#/definitions/internal_handlers.WorktreeOperationResponse"
+                        }
+                    }
+                }
+            }
+        },
+        "/v1/git/worktrees/{id}/merge/check": {
+            "get": {
+                "description": "Checks if merging a worktree to main would cause conflicts",
+                "produces": [
+                    "application/json"
+                ],
+                "tags": [
+                    "git"
+                ],
+                "summary": "Check merge conflicts",
+                "parameters": [
+                    {
+                        "type": "string",
+                        "description": "Worktree ID",
+                        "name": "id",
+                        "in": "path",
+                        "required": true
+                    }
+                ],
+                "responses": {
+                    "200": {
+                        "description": "OK",
+                        "schema": {
+                            "$ref": "#/definitions/internal_handlers.ConflictCheckResponse"
+                        }
+                    }
+                }
+            }
+        },
+        "/v1/git/worktrees/{id}/pr": {
+            "get": {
+                "description": "Gets information about an existing pull request for a worktree branch",
+                "produces": [
+                    "application/json"
+                ],
+                "tags": [
+                    "git"
+                ],
+                "summary": "Get pull request info",
+                "parameters": [
+                    {
+                        "type": "string",
+                        "description": "Worktree ID",
+                        "name": "id",
+                        "in": "path",
+                        "required": true
+                    }
+                ],
+                "responses": {
+                    "200": {
+                        "description": "OK",
+                        "schema": {
+                            "$ref": "#/definitions/github_com_vanpelt_catnip_internal_models.PullRequestInfo"
+                        }
+                    }
+                }
+            },
+            "put": {
+                "description": "Updates an existing pull request for a worktree branch",
+                "consumes": [
+                    "application/json"
+                ],
+                "produces": [
+                    "application/json"
+                ],
+                "tags": [
+                    "git"
+                ],
+                "summary": "Update pull request",
+                "parameters": [
+                    {
+                        "type": "string",
+                        "description": "Worktree ID",
+                        "name": "id",
+                        "in": "path",
+                        "required": true
+                    },
+                    {
+                        "description": "Pull request details",
+                        "name": "request",
+                        "in": "body",
+                        "required": true,
+                        "schema": {
+                            "$ref": "#/definitions/internal_handlers.CreatePullRequestRequest"
+                        }
+                    }
+                ],
+                "responses": {
+                    "200": {
+                        "description": "OK",
+                        "schema": {
+                            "$ref": "#/definitions/github_com_vanpelt_catnip_internal_models.PullRequestResponse"
+                        }
+                    }
+                }
+            },
+            "post": {
+                "description": "Creates a pull request for a worktree branch",
+                "consumes": [
+                    "application/json"
+                ],
+                "produces": [
+                    "application/json"
+                ],
+                "tags": [
+                    "git"
+                ],
+                "summary": "Create pull request",
+                "parameters": [
+                    {
+                        "type": "string",
+                        "description": "Worktree ID",
+                        "name": "id",
+                        "in": "path",
+                        "required": true
+                    },
+                    {
+                        "description": "Pull request details",
+                        "name": "request",
+                        "in": "body",
+                        "required": true,
+                        "schema": {
+                            "$ref": "#/definitions/internal_handlers.CreatePullRequestRequest"
+                        }
+                    }
+                ],
+                "responses": {
+                    "200": {
+                        "description": "OK",
+                        "schema": {
+                            "$ref": "#/definitions/github_com_vanpelt_catnip_internal_models.PullRequestResponse"
+                        }
+                    }
+                }
+            }
+        },
+        "/v1/git/worktrees/{id}/preview": {
+            "post": {
+                "description": "Creates a preview branch in the main repo for viewing changes outside container",
+                "produces": [
+                    "application/json"
+                ],
+                "tags": [
+                    "git"
+                ],
+                "summary": "Create worktree preview",
+                "parameters": [
+                    {
+                        "type": "string",
+                        "description": "Worktree ID",
+                        "name": "id",
+                        "in": "path",
+                        "required": true
+                    }
+                ],
+                "responses": {
+                    "200": {
+                        "description": "OK",
+                        "schema": {
+                            "$ref": "#/definitions/internal_handlers.WorktreeOperationResponse"
+                        }
+                    }
+                }
+            }
+        },
+        "/v1/git/worktrees/{id}/sync": {
+            "post": {
+                "description": "Syncs a worktree with its source branch using merge or rebase strategy",
+                "consumes": [
+                    "application/json"
+                ],
+                "produces": [
+                    "application/json"
+                ],
+                "tags": [
+                    "git"
+                ],
+                "summary": "Sync worktree with source branch",
+                "parameters": [
+                    {
+                        "type": "string",
+                        "description": "Worktree ID",
+                        "name": "id",
+                        "in": "path",
+                        "required": true
+                    },
+                    {
+                        "description": "Sync options",
+                        "name": "body",
+                        "in": "body",
+                        "required": true,
+                        "schema": {
+                            "type": "object",
+                            "additionalProperties": {
+                                "type": "string"
+                            }
+                        }
+                    }
+                ],
+                "responses": {
+                    "200": {
+                        "description": "OK",
+                        "schema": {
+                            "$ref": "#/definitions/internal_handlers.WorktreeOperationResponse"
+                        }
+                    }
+                }
+            }
+        },
+        "/v1/git/worktrees/{id}/sync/check": {
+            "get": {
+                "description": "Checks if syncing a worktree would cause merge conflicts",
+                "produces": [
+                    "application/json"
+                ],
+                "tags": [
+                    "git"
+                ],
+                "summary": "Check sync conflicts",
+                "parameters": [
+                    {
+                        "type": "string",
+                        "description": "Worktree ID",
+                        "name": "id",
+                        "in": "path",
+                        "required": true
+                    }
+                ],
+                "responses": {
+                    "200": {
+                        "description": "OK",
+                        "schema": {
+                            "$ref": "#/definitions/internal_handlers.ConflictCheckResponse"
+                        }
+                    }
+                }
+            }
+        },
+        "/v1/ports": {
+            "get": {
+                "description": "Returns a list of all currently detected ports with their service information",
+                "consumes": [
+                    "application/json"
+                ],
+                "produces": [
+                    "application/json"
+                ],
+                "tags": [
+                    "ports"
+                ],
+                "summary": "Get detected ports",
+                "responses": {
+                    "200": {
+                        "description": "List of detected ports and services",
+                        "schema": {
+                            "type": "object",
+                            "additionalProperties": true
+                        }
+                    }
+                }
+            }
+        },
+        "/v1/ports/{port}": {
+            "get": {
+                "description": "Returns detailed information about a specific port if it exists",
+                "consumes": [
+                    "application/json"
+                ],
+                "produces": [
+                    "application/json"
+                ],
+                "tags": [
+                    "ports"
+                ],
+                "summary": "Get port information",
+                "parameters": [
+                    {
+                        "type": "integer",
+                        "description": "Port number",
+                        "name": "port",
+                        "in": "path",
+                        "required": true
+                    }
+                ],
+                "responses": {
+                    "200": {
+                        "description": "Port information",
+                        "schema": {
+                            "$ref": "#/definitions/github_com_vanpelt_catnip_internal_services.ServiceInfo"
+                        }
+                    },
+                    "404": {
+                        "description": "Port not found",
+                        "schema": {
+                            "type": "object",
+                            "additionalProperties": {
+                                "type": "string"
+                            }
+                        }
+                    }
+                }
+            }
+        },
+        "/v1/pty": {
+            "get": {
+                "description": "Establishes a WebSocket connection for terminal access",
+                "tags": [
+                    "pty"
+                ],
+                "summary": "Create PTY WebSocket connection",
+                "parameters": [
+                    {
+                        "type": "string",
+                        "description": "Session ID",
+                        "name": "session",
+                        "in": "query",
+                        "required": true
+                    }
+                ],
+                "responses": {
+                    "101": {
+                        "description": "Switching Protocols",
+                        "schema": {
+                            "type": "string"
+                        }
+                    }
+                }
+            }
+        },
+        "/v1/sessions": {
+            "get": {
+                "description": "Returns all sessions including ended ones",
+                "produces": [
+                    "application/json"
+                ],
+                "tags": [
+                    "sessions"
+                ],
+                "summary": "Get all sessions",
+                "responses": {
+                    "200": {
+                        "description": "OK",
+                        "schema": {
+                            "$ref": "#/definitions/internal_handlers.SessionsResponse"
+                        }
+                    }
+                }
+            }
+        },
+        "/v1/sessions/active": {
+            "get": {
+                "description": "Returns all active sessions (not ended)",
+                "produces": [
+                    "application/json"
+                ],
+                "tags": [
+                    "sessions"
+                ],
+                "summary": "Get active sessions",
+                "responses": {
+                    "200": {
+                        "description": "OK",
+                        "schema": {
+                            "$ref": "#/definitions/internal_handlers.SessionsResponse"
+                        }
+                    }
+                }
+            }
+        },
+        "/v1/sessions/workspace/{workspace}": {
+            "get": {
+                "description": "Returns session information for a specific workspace directory. Use ?full=true for complete session data including messages.",
+                "produces": [
+                    "application/json"
+                ],
+                "tags": [
+                    "sessions"
+                ],
+                "summary": "Get session by workspace",
+                "parameters": [
+                    {
+                        "type": "string",
+                        "description": "Workspace directory path",
+                        "name": "workspace",
+                        "in": "path",
+                        "required": true
+                    },
+                    {
+                        "type": "boolean",
+                        "description": "Include full session data with messages and user prompts",
+                        "name": "full",
+                        "in": "query"
+                    }
+                ],
+                "responses": {
+                    "200": {
+                        "description": "Full session data when full=true",
+                        "schema": {
+                            "$ref": "#/definitions/github_com_vanpelt_catnip_internal_models.FullSessionData"
+                        }
+                    }
+                }
+            },
+            "delete": {
+                "description": "Removes a session from the active sessions mapping",
+                "produces": [
+                    "application/json"
+                ],
+                "tags": [
+                    "sessions"
+                ],
+                "summary": "Delete session",
+                "parameters": [
+                    {
+                        "type": "string",
+                        "description": "Workspace directory path",
+                        "name": "workspace",
+                        "in": "path",
+                        "required": true
+                    }
+                ],
+                "responses": {
+                    "200": {
+                        "description": "OK",
+                        "schema": {
+                            "$ref": "#/definitions/internal_handlers.DeleteSessionResponse"
+                        }
+                    }
+                }
+            }
+        },
+        "/v1/sessions/workspace/{workspace}/session/{sessionId}": {
+            "get": {
+                "description": "Returns complete session data for a specific session ID within a workspace",
+                "produces": [
+                    "application/json"
+                ],
+                "tags": [
+                    "sessions"
+                ],
+                "summary": "Get session by ID",
+                "parameters": [
+                    {
+                        "type": "string",
+                        "description": "Workspace directory path",
+                        "name": "workspace",
+                        "in": "path",
+                        "required": true
+                    },
+                    {
+                        "type": "string",
+                        "description": "Session ID (UUID)",
+                        "name": "sessionId",
+                        "in": "path",
+                        "required": true
+                    }
+                ],
+                "responses": {
+                    "200": {
+                        "description": "OK",
+                        "schema": {
+                            "$ref": "#/definitions/github_com_vanpelt_catnip_internal_models.FullSessionData"
+                        }
+                    }
+                }
+            }
+        },
+        "/v1/upload": {
+            "post": {
+                "description": "Upload a file to /tmp/uploads directory with automatic conflict resolution",
+                "consumes": [
+                    "multipart/form-data"
+                ],
+                "produces": [
+                    "application/json"
+                ],
+                "tags": [
+                    "upload"
+                ],
+                "summary": "Upload a file",
+                "parameters": [
+                    {
+                        "type": "file",
+                        "description": "File to upload",
+                        "name": "file",
+                        "in": "formData",
+                        "required": true
+                    }
+                ],
+                "responses": {
+                    "200": {
+                        "description": "OK",
+                        "schema": {
+                            "$ref": "#/definitions/internal_handlers.UploadResponse"
+                        }
+                    },
+                    "400": {
+                        "description": "Bad Request",
+                        "schema": {
+                            "$ref": "#/definitions/internal_handlers.UploadResponse"
+                        }
+                    },
+                    "500": {
+                        "description": "Internal Server Error",
+                        "schema": {
+                            "$ref": "#/definitions/internal_handlers.UploadResponse"
+                        }
+                    }
+                }
+            }
         }
-      }
     },
-    "/v1/auth/github/status": {
-      "get": {
-        "description": "Returns the current status of the authentication flow",
-        "tags": ["auth"],
-        "summary": "Get authentication status",
-        "responses": {
-          "200": {
-            "description": "OK",
-            "schema": {
-              "$ref": "#/definitions/internal_handlers.AuthStatusResponse"
-            }
-          }
-        }
-      }
-    },
-    "/v1/claude/completion": {
-      "post": {
-        "description": "Sends a message to Claude and returns the completion response",
-        "consumes": ["application/json"],
-        "produces": ["application/json"],
-        "tags": ["claude"],
-        "summary": "Get Claude completion",
-        "parameters": [
-          {
-            "description": "Completion request",
-            "name": "request",
-            "in": "body",
-            "required": true,
-            "schema": {
-              "$ref": "#/definitions/github_com_vanpelt_catnip_internal_models.CompletionRequest"
-            }
-          }
-        ],
-        "responses": {
-          "200": {
-            "description": "OK",
-            "schema": {
-              "$ref": "#/definitions/github_com_vanpelt_catnip_internal_models.CompletionResponse"
-            }
-          },
-          "400": {
-            "description": "Bad Request",
-            "schema": {
-              "type": "object",
-              "additionalProperties": {
-                "type": "string"
-              }
-            }
-          },
-          "500": {
-            "description": "Internal Server Error",
-            "schema": {
-              "type": "object",
-              "additionalProperties": {
-                "type": "string"
-              }
-            }
-          }
-        }
-      }
-    },
-    "/v1/claude/session": {
-      "get": {
-        "description": "Returns Claude Code session metadata for a specific worktree",
-        "produces": ["application/json"],
-        "tags": ["claude"],
-        "summary": "Get worktree session summary",
-        "parameters": [
-          {
-            "type": "string",
-            "description": "Worktree path",
-            "name": "worktree_path",
-            "in": "query",
-            "required": true
-          }
-        ],
-        "responses": {
-          "200": {
-            "description": "OK",
-            "schema": {
-              "$ref": "#/definitions/github_com_vanpelt_catnip_internal_models.ClaudeSessionSummary"
-            }
-          }
-        }
-      }
-    },
-    "/v1/claude/session/{uuid}": {
-      "get": {
-        "description": "Returns complete session data including all messages for a specific session UUID",
-        "produces": ["application/json"],
-        "tags": ["claude"],
-        "summary": "Get session by UUID",
-        "parameters": [
-          {
-            "type": "string",
-            "description": "Session UUID",
-            "name": "uuid",
-            "in": "path",
-            "required": true
-          }
-        ],
-        "responses": {
-          "200": {
-            "description": "OK",
-            "schema": {
-              "$ref": "#/definitions/github_com_vanpelt_catnip_internal_models.FullSessionData"
-            }
-          }
-        }
-      }
-    },
-    "/v1/claude/sessions": {
-      "get": {
-        "description": "Returns Claude Code session metadata for all worktrees with Claude data",
-        "produces": ["application/json"],
-        "tags": ["claude"],
-        "summary": "Get all worktree session summaries",
-        "responses": {
-          "200": {
-            "description": "OK",
-            "schema": {
-              "type": "object",
-              "additionalProperties": {
-                "$ref": "#/definitions/github_com_vanpelt_catnip_internal_models.ClaudeSessionSummary"
-              }
-            }
-          }
-        }
-      }
-    },
-    "/v1/events": {
-      "get": {
-        "description": "Streams real-time events in Server-Sent Events format. Events include port changes, git status, processes, and container status updates.\n\n## Event Types\n\n### Port Events\n- **port:opened**: Fired when a new port is detected\n- `port` (int): Port number\n- `service` (string): Service type (http, tcp)\n- `protocol` (string): Protocol used\n- `title` (string): Service title/name if detected\n- **port:closed**: Fired when a port is no longer available\n- `port` (int): Port number that was closed\n\n### Git Events\n- **git:dirty**: Fired when git workspace has uncommitted changes\n- `workspace` (string): Workspace path\n- `files` ([]string): List of modified files\n- **git:clean**: Fired when git workspace becomes clean\n- `workspace` (string): Workspace path\n\n### Process Events\n- **process:started**: Fired when a new process starts\n- `pid` (int): Process ID\n- `command` (string): Command that was executed\n- `workspace` (string): Workspace where process started\n- **process:stopped**: Fired when a process terminates\n- `pid` (int): Process ID that stopped\n- `exitCode` (int): Exit code of the process\n\n### Container Events\n- **container:status**: Fired when container status changes\n- `status` (string): Container status (running, stopped, error)\n- `message` (string): Optional status message\n\n### System Events\n- **heartbeat**: Sent every 5 seconds to keep connection alive\n- `timestamp` (int64): Current timestamp in milliseconds\n- `uptime` (int64): Server uptime in milliseconds\n\n## Message Format\nEach SSE message is a JSON object with:\n- `event`: Event object containing `type` and `payload`\n- `timestamp`: Event timestamp in milliseconds\n- `id`: Unique event identifier\n\n## Connection Behavior\n- Auto-reconnects on disconnection\n- Sends current state on initial connection\n- Heartbeat every 5 seconds\n- Rate limited to prevent spam",
-        "consumes": ["text/event-stream"],
-        "produces": ["text/event-stream"],
-        "tags": ["events"],
-        "summary": "Server-Sent Events endpoint for real-time container events",
-        "responses": {
-          "200": {
-            "description": "SSE stream of events",
-            "schema": {
-              "$ref": "#/definitions/internal_handlers.SSEMessage"
-            }
-          }
-        }
-      }
-    },
-    "/v1/git/branches/{repo_id}": {
-      "get": {
-        "description": "Returns a list of remote branches for a specific repository",
-        "produces": ["application/json"],
-        "tags": ["git"],
-        "summary": "Get repository branches",
-        "parameters": [
-          {
-            "type": "string",
-            "description": "Repository ID",
-            "name": "repo_id",
-            "in": "path",
-            "required": true
-          }
-        ],
-        "responses": {
-          "200": {
-            "description": "OK",
-            "schema": {
-              "type": "array",
-              "items": {
-                "type": "string"
-              }
-            }
-          }
-        }
-      }
-    },
-    "/v1/git/checkout/{org}/{repo}": {
-      "post": {
-        "description": "Clones a GitHub repository as a bare repo and creates initial worktree",
-        "consumes": ["application/json"],
-        "produces": ["application/json"],
-        "tags": ["git"],
-        "summary": "Checkout a GitHub repository",
-        "parameters": [
-          {
-            "type": "string",
-            "description": "Organization name",
-            "name": "org",
-            "in": "path",
-            "required": true
-          },
-          {
-            "type": "string",
-            "description": "Repository name",
-            "name": "repo",
-            "in": "path",
-            "required": true
-          },
-          {
-            "type": "string",
-            "description": "Branch name (optional)",
-            "name": "branch",
-            "in": "query"
-          }
-        ],
-        "responses": {
-          "200": {
-            "description": "OK",
-            "schema": {
-              "$ref": "#/definitions/internal_handlers.CheckoutResponse"
-            }
-          }
-        }
-      }
-    },
-    "/v1/git/github/repos": {
-      "get": {
-        "description": "Returns a list of GitHub repositories accessible to the authenticated user",
-        "produces": ["application/json"],
-        "tags": ["git"],
-        "summary": "List GitHub repositories",
-        "responses": {
-          "200": {
-            "description": "OK",
-            "schema": {
-              "type": "array",
-              "items": {
-                "$ref": "#/definitions/internal_handlers.GitHubRepository"
-              }
-            }
-          }
-        }
-      }
-    },
-    "/v1/git/status": {
-      "get": {
-        "description": "Returns the current repository and worktree status",
-        "produces": ["application/json"],
-        "tags": ["git"],
-        "summary": "Get Git status",
-        "responses": {
-          "200": {
-            "description": "OK",
-            "schema": {
-              "$ref": "#/definitions/github_com_vanpelt_catnip_internal_models.GitStatus"
-            }
-          }
-        }
-      }
-    },
-    "/v1/git/worktrees": {
-      "get": {
-        "description": "Returns a list of all worktrees for the current repository",
-        "produces": ["application/json"],
-        "tags": ["git"],
-        "summary": "List all worktrees",
-        "responses": {
-          "200": {
-            "description": "OK",
-            "schema": {
-              "type": "array",
-              "items": {
-                "$ref": "#/definitions/github_com_vanpelt_catnip_internal_models.Worktree"
-              }
-            }
-          }
-        }
-      }
-    },
-    "/v1/git/worktrees/{id}": {
-      "delete": {
-        "description": "Removes a worktree from the repository",
-        "produces": ["application/json"],
-        "tags": ["git"],
-        "summary": "Delete worktree",
-        "parameters": [
-          {
-            "type": "string",
-            "description": "Worktree ID",
-            "name": "id",
-            "in": "path",
-            "required": true
-          }
-        ],
-        "responses": {
-          "200": {
-            "description": "OK",
-            "schema": {
-              "$ref": "#/definitions/internal_handlers.WorktreeOperationResponse"
-            }
-          }
-        }
-      }
-    },
-    "/v1/git/worktrees/{id}/diff": {
-      "get": {
-        "description": "Returns the diff for a worktree against its source branch, including all staged/unstaged changes",
-        "produces": ["application/json"],
-        "tags": ["git"],
-        "summary": "Get worktree diff",
-        "parameters": [
-          {
-            "type": "string",
-            "description": "Worktree ID",
-            "name": "id",
-            "in": "path",
-            "required": true
-          }
-        ],
-        "responses": {
-          "200": {
-            "description": "OK",
-            "schema": {
-              "$ref": "#/definitions/internal_handlers.WorktreeDiffResponse"
-            }
-          }
-        }
-      }
-    },
-    "/v1/git/worktrees/{id}/merge": {
-      "post": {
-        "description": "Merges a local repo worktree's changes back to the main repository",
-        "consumes": ["application/json"],
-        "produces": ["application/json"],
-        "tags": ["git"],
-        "summary": "Merge worktree to main",
-        "parameters": [
-          {
-            "type": "string",
-            "description": "Worktree ID",
-            "name": "id",
-            "in": "path",
-            "required": true
-          },
-          {
-            "description": "Merge options",
-            "name": "body",
-            "in": "body",
-            "schema": {
-              "type": "object",
-              "additionalProperties": {
-                "type": "string"
-              }
-            }
-          }
-        ],
-        "responses": {
-          "200": {
-            "description": "OK",
-            "schema": {
-              "$ref": "#/definitions/internal_handlers.WorktreeOperationResponse"
-            }
-          }
-        }
-      }
-    },
-    "/v1/git/worktrees/{id}/merge/check": {
-      "get": {
-        "description": "Checks if merging a worktree to main would cause conflicts",
-        "produces": ["application/json"],
-        "tags": ["git"],
-        "summary": "Check merge conflicts",
-        "parameters": [
-          {
-            "type": "string",
-            "description": "Worktree ID",
-            "name": "id",
-            "in": "path",
-            "required": true
-          }
-        ],
-        "responses": {
-          "200": {
-            "description": "OK",
-            "schema": {
-              "$ref": "#/definitions/internal_handlers.ConflictCheckResponse"
-            }
-          }
-        }
-      }
-    },
-    "/v1/git/worktrees/{id}/pr": {
-      "get": {
-        "description": "Gets information about an existing pull request for a worktree branch",
-        "produces": ["application/json"],
-        "tags": ["git"],
-        "summary": "Get pull request info",
-        "parameters": [
-          {
-            "type": "string",
-            "description": "Worktree ID",
-            "name": "id",
-            "in": "path",
-            "required": true
-          }
-        ],
-        "responses": {
-          "200": {
-            "description": "OK",
-            "schema": {
-              "$ref": "#/definitions/github_com_vanpelt_catnip_internal_models.PullRequestInfo"
-            }
-          }
-        }
-      },
-      "put": {
-        "description": "Updates an existing pull request for a worktree branch",
-        "consumes": ["application/json"],
-        "produces": ["application/json"],
-        "tags": ["git"],
-        "summary": "Update pull request",
-        "parameters": [
-          {
-            "type": "string",
-            "description": "Worktree ID",
-            "name": "id",
-            "in": "path",
-            "required": true
-          },
-          {
-            "description": "Pull request details",
-            "name": "request",
-            "in": "body",
-            "required": true,
-            "schema": {
-              "$ref": "#/definitions/internal_handlers.CreatePullRequestRequest"
-            }
-          }
-        ],
-        "responses": {
-          "200": {
-            "description": "OK",
-            "schema": {
-              "$ref": "#/definitions/github_com_vanpelt_catnip_internal_models.PullRequestResponse"
-            }
-          }
-        }
-      },
-      "post": {
-        "description": "Creates a pull request for a worktree branch",
-        "consumes": ["application/json"],
-        "produces": ["application/json"],
-        "tags": ["git"],
-        "summary": "Create pull request",
-        "parameters": [
-          {
-            "type": "string",
-            "description": "Worktree ID",
-            "name": "id",
-            "in": "path",
-            "required": true
-          },
-          {
-            "description": "Pull request details",
-            "name": "request",
-            "in": "body",
-            "required": true,
-            "schema": {
-              "$ref": "#/definitions/internal_handlers.CreatePullRequestRequest"
-            }
-          }
-        ],
-        "responses": {
-          "200": {
-            "description": "OK",
-            "schema": {
-              "$ref": "#/definitions/github_com_vanpelt_catnip_internal_models.PullRequestResponse"
-            }
-          }
-        }
-      }
-    },
-    "/v1/git/worktrees/{id}/preview": {
-      "post": {
-        "description": "Creates a preview branch in the main repo for viewing changes outside container",
-        "produces": ["application/json"],
-        "tags": ["git"],
-        "summary": "Create worktree preview",
-        "parameters": [
-          {
-            "type": "string",
-            "description": "Worktree ID",
-            "name": "id",
-            "in": "path",
-            "required": true
-          }
-        ],
-        "responses": {
-          "200": {
-            "description": "OK",
-            "schema": {
-              "$ref": "#/definitions/internal_handlers.WorktreeOperationResponse"
-            }
-          }
-        }
-      }
-    },
-    "/v1/git/worktrees/{id}/sync": {
-      "post": {
-        "description": "Syncs a worktree with its source branch using merge or rebase strategy",
-        "consumes": ["application/json"],
-        "produces": ["application/json"],
-        "tags": ["git"],
-        "summary": "Sync worktree with source branch",
-        "parameters": [
-          {
-            "type": "string",
-            "description": "Worktree ID",
-            "name": "id",
-            "in": "path",
-            "required": true
-          },
-          {
-            "description": "Sync options",
-            "name": "body",
-            "in": "body",
-            "required": true,
-            "schema": {
-              "type": "object",
-              "additionalProperties": {
-                "type": "string"
-              }
-            }
-          }
-        ],
-        "responses": {
-          "200": {
-            "description": "OK",
-            "schema": {
-              "$ref": "#/definitions/internal_handlers.WorktreeOperationResponse"
-            }
-          }
-        }
-      }
-    },
-    "/v1/git/worktrees/{id}/sync/check": {
-      "get": {
-        "description": "Checks if syncing a worktree would cause merge conflicts",
-        "produces": ["application/json"],
-        "tags": ["git"],
-        "summary": "Check sync conflicts",
-        "parameters": [
-          {
-            "type": "string",
-            "description": "Worktree ID",
-            "name": "id",
-            "in": "path",
-            "required": true
-          }
-        ],
-        "responses": {
-          "200": {
-            "description": "OK",
-            "schema": {
-              "$ref": "#/definitions/internal_handlers.ConflictCheckResponse"
-            }
-          }
-        }
-      }
-    },
-    "/v1/ports": {
-      "get": {
-        "description": "Returns a list of all currently detected ports with their service information",
-        "consumes": ["application/json"],
-        "produces": ["application/json"],
-        "tags": ["ports"],
-        "summary": "Get detected ports",
-        "responses": {
-          "200": {
-            "description": "List of detected ports and services",
-            "schema": {
-              "type": "object",
-              "additionalProperties": true
-            }
-          }
-        }
-      }
-    },
-    "/v1/ports/{port}": {
-      "get": {
-        "description": "Returns detailed information about a specific port if it exists",
-        "consumes": ["application/json"],
-        "produces": ["application/json"],
-        "tags": ["ports"],
-        "summary": "Get port information",
-        "parameters": [
-          {
-            "type": "integer",
-            "description": "Port number",
-            "name": "port",
-            "in": "path",
-            "required": true
-          }
-        ],
-        "responses": {
-          "200": {
-            "description": "Port information",
-            "schema": {
-              "$ref": "#/definitions/github_com_vanpelt_catnip_internal_services.ServiceInfo"
-            }
-          },
-          "404": {
-            "description": "Port not found",
-            "schema": {
-              "type": "object",
-              "additionalProperties": {
-                "type": "string"
-              }
-            }
-          }
-        }
-      }
-    },
-    "/v1/pty": {
-      "get": {
-        "description": "Establishes a WebSocket connection for terminal access",
-        "tags": ["pty"],
-        "summary": "Create PTY WebSocket connection",
-        "parameters": [
-          {
-            "type": "string",
-            "description": "Session ID",
-            "name": "session",
-            "in": "query",
-            "required": true
-          }
-        ],
-        "responses": {
-          "101": {
-            "description": "Switching Protocols",
-            "schema": {
-              "type": "string"
-            }
-          }
-        }
-      }
-    },
-    "/v1/sessions": {
-      "get": {
-        "description": "Returns all sessions including ended ones",
-        "produces": ["application/json"],
-        "tags": ["sessions"],
-        "summary": "Get all sessions",
-        "responses": {
-          "200": {
-            "description": "OK",
-            "schema": {
-              "$ref": "#/definitions/internal_handlers.SessionsResponse"
-            }
-          }
-        }
-      }
-    },
-    "/v1/sessions/active": {
-      "get": {
-        "description": "Returns all active sessions (not ended)",
-        "produces": ["application/json"],
-        "tags": ["sessions"],
-        "summary": "Get active sessions",
-        "responses": {
-          "200": {
-            "description": "OK",
-            "schema": {
-              "$ref": "#/definitions/internal_handlers.SessionsResponse"
-            }
-          }
-        }
-      }
-    },
-    "/v1/sessions/workspace/{workspace}": {
-      "get": {
-        "description": "Returns session information for a specific workspace directory. Use ?full=true for complete session data including messages.",
-        "produces": ["application/json"],
-        "tags": ["sessions"],
-        "summary": "Get session by workspace",
-        "parameters": [
-          {
-            "type": "string",
-            "description": "Workspace directory path",
-            "name": "workspace",
-            "in": "path",
-            "required": true
-          },
-          {
-            "type": "boolean",
-            "description": "Include full session data with messages and user prompts",
-            "name": "full",
-            "in": "query"
-          }
-        ],
-        "responses": {
-          "200": {
-            "description": "Full session data when full=true",
-            "schema": {
-              "$ref": "#/definitions/github_com_vanpelt_catnip_internal_models.FullSessionData"
-            }
-          }
-        }
-      },
-      "delete": {
-        "description": "Removes a session from the active sessions mapping",
-        "produces": ["application/json"],
-        "tags": ["sessions"],
-        "summary": "Delete session",
-        "parameters": [
-          {
-            "type": "string",
-            "description": "Workspace directory path",
-            "name": "workspace",
-            "in": "path",
-            "required": true
-          }
-        ],
-        "responses": {
-          "200": {
-            "description": "OK",
-            "schema": {
-              "$ref": "#/definitions/internal_handlers.DeleteSessionResponse"
-            }
-          }
-        }
-      }
-    },
-    "/v1/sessions/workspace/{workspace}/session/{sessionId}": {
-      "get": {
-        "description": "Returns complete session data for a specific session ID within a workspace",
-        "produces": ["application/json"],
-        "tags": ["sessions"],
-        "summary": "Get session by ID",
-        "parameters": [
-          {
-            "type": "string",
-            "description": "Workspace directory path",
-            "name": "workspace",
-            "in": "path",
-            "required": true
-          },
-          {
-            "type": "string",
-            "description": "Session ID (UUID)",
-            "name": "sessionId",
-            "in": "path",
-            "required": true
-          }
-        ],
-        "responses": {
-          "200": {
-            "description": "OK",
-            "schema": {
-              "$ref": "#/definitions/github_com_vanpelt_catnip_internal_models.FullSessionData"
-            }
-          }
-        }
-      }
-    },
-    "/v1/upload": {
-      "post": {
-        "description": "Upload a file to /tmp/uploads directory with automatic conflict resolution",
-        "consumes": ["multipart/form-data"],
-        "produces": ["application/json"],
-        "tags": ["upload"],
-        "summary": "Upload a file",
-        "parameters": [
-          {
-            "type": "file",
-            "description": "File to upload",
-            "name": "file",
-            "in": "formData",
-            "required": true
-          }
-        ],
-        "responses": {
-          "200": {
-            "description": "OK",
-            "schema": {
-              "$ref": "#/definitions/internal_handlers.UploadResponse"
-            }
-          },
-          "400": {
-            "description": "Bad Request",
-            "schema": {
-              "$ref": "#/definitions/internal_handlers.UploadResponse"
-            }
-          },
-          "500": {
-            "description": "Internal Server Error",
-            "schema": {
-              "$ref": "#/definitions/internal_handlers.UploadResponse"
-            }
-          }
-        }
-      }
-    }
-  },
-  "definitions": {
-    "github_com_vanpelt_catnip_internal_models.ClaudeHistoryEntry": {
-      "type": "object",
-      "properties": {
-        "display": {
-          "type": "string"
-        },
-        "pastedContents": {
-          "type": "object",
-          "additionalProperties": {}
-        }
-      }
-    },
-    "github_com_vanpelt_catnip_internal_models.ClaudeSessionMessage": {
-      "type": "object",
-      "properties": {
-        "cwd": {
-          "type": "string"
-        },
-<<<<<<< HEAD
+    "definitions": {
+        "github_com_vanpelt_catnip_internal_models.ClaudeHistoryEntry": {
+            "type": "object",
+            "properties": {
+                "display": {
+                    "type": "string"
+                },
+                "pastedContents": {
+                    "type": "object",
+                    "additionalProperties": {}
+                }
+            }
+        },
+        "github_com_vanpelt_catnip_internal_models.ClaudeSessionMessage": {
+            "type": "object",
+            "properties": {
+                "cwd": {
+                    "type": "string"
+                },
+                "isMeta": {
+                    "type": "boolean"
+                },
+                "isSidechain": {
+                    "type": "boolean"
+                },
+                "message": {
+                    "type": "object",
+                    "additionalProperties": {}
+                },
+                "parentUuid": {
+                    "type": "string"
+                },
+                "sessionId": {
+                    "type": "string"
+                },
+                "timestamp": {
+                    "type": "string"
+                },
+                "type": {
+                    "type": "string"
+                },
+                "userType": {
+                    "type": "string"
+                },
+                "uuid": {
+                    "type": "string"
+                },
+                "version": {
+                    "type": "string"
+                }
+            }
+        },
+        "github_com_vanpelt_catnip_internal_models.ClaudeSessionSummary": {
+            "description": "Claude Code session summary with metrics and timing information",
+            "type": "object",
+            "properties": {
+                "allSessions": {
+                    "description": "List of all available sessions for this worktree",
+                    "type": "array",
+                    "items": {
+                        "$ref": "#/definitions/github_com_vanpelt_catnip_internal_models.SessionListEntry"
+                    }
+                },
+                "currentSessionId": {
+                    "description": "ID of the currently active session",
+                    "type": "string",
+                    "example": "xyz789-ghi012"
+                },
+                "header": {
+                    "description": "Header/title of the session from the Claude history",
+                    "type": "string",
+                    "example": "Fix bug in user authentication"
+                },
+                "isActive": {
+                    "description": "Whether this session is currently active",
+                    "type": "boolean",
+                    "example": true
+                },
+                "lastCost": {
+                    "description": "Metrics (from completed sessions)\nCost in USD of the last completed session",
+                    "type": "number",
+                    "example": 0.25
+                },
+                "lastDuration": {
+                    "description": "Duration in seconds of the last session",
+                    "type": "integer",
+                    "example": 3600
+                },
+                "lastSessionId": {
+                    "description": "ID of the most recent completed session",
+                    "type": "string",
+                    "example": "abc123-def456"
+                },
+                "lastTotalInputTokens": {
+                    "description": "Total input tokens used in the last session",
+                    "type": "integer",
+                    "example": 15000
+                },
+                "lastTotalOutputTokens": {
+                    "description": "Total output tokens generated in the last session",
+                    "type": "integer",
+                    "example": 8500
+                },
+                "sessionEndTime": {
+                    "description": "When the last session ended (if not active)",
+                    "type": "string",
+                    "example": "2024-01-15T16:45:30Z"
+                },
+                "sessionStartTime": {
+                    "description": "When the current session started",
+                    "type": "string",
+                    "example": "2024-01-15T14:30:00Z"
+                },
+                "turnCount": {
+                    "description": "Number of conversation turns in the session",
+                    "type": "integer",
+                    "example": 15
+                },
+                "worktreePath": {
+                    "description": "Path to the worktree directory",
+                    "type": "string",
+                    "example": "/workspace/my-project"
+                }
+            }
+        },
+        "github_com_vanpelt_catnip_internal_models.CompletionMessage": {
+            "description": "A message in the conversation context",
+            "type": "object",
+            "properties": {
+                "content": {
+                    "description": "Content of the message",
+                    "type": "string",
+                    "example": "What is the weather like?"
+                },
+                "role": {
+                    "description": "Role of the message sender",
+                    "type": "string",
+                    "example": "user"
+                }
+            }
+        },
+        "github_com_vanpelt_catnip_internal_models.CompletionRequest": {
+            "description": "Request payload for Claude completion API",
+            "type": "object",
+            "properties": {
+                "context": {
+                    "description": "Optional conversation context",
+                    "type": "array",
+                    "items": {
+                        "$ref": "#/definitions/github_com_vanpelt_catnip_internal_models.CompletionMessage"
+                    }
+                },
+                "max_tokens": {
+                    "description": "Maximum number of tokens to generate",
+                    "type": "integer",
+                    "example": 1024
+                },
+                "message": {
+                    "description": "The message to send to Claude",
+                    "type": "string",
+                    "example": "Hello, how are you?"
+                },
+                "model": {
+                    "description": "Model to use for completion",
+                    "type": "string",
+                    "example": "claude-3-5-sonnet-20241022"
+                },
+                "system": {
+                    "description": "Optional system prompt",
+                    "type": "string",
+                    "example": "You are a helpful assistant."
+                }
+            }
+        },
+        "github_com_vanpelt_catnip_internal_models.CompletionResponse": {
+            "description": "Response from Claude completion API",
+            "type": "object",
+            "properties": {
+                "model": {
+                    "description": "Model used for the completion",
+                    "type": "string",
+                    "example": "claude-3-5-sonnet-20241022"
+                },
+                "response": {
+                    "description": "Generated response text",
+                    "type": "string",
+                    "example": "I'm doing well, thank you for asking!"
+                },
+                "truncated": {
+                    "description": "Whether the response was truncated",
+                    "type": "boolean"
+                },
+                "usage": {
+                    "description": "Number of tokens used in the request",
+                    "allOf": [
+                        {
+                            "$ref": "#/definitions/github_com_vanpelt_catnip_internal_models.CompletionUsage"
+                        }
+                    ]
+                }
+            }
+        },
+        "github_com_vanpelt_catnip_internal_models.CompletionUsage": {
+            "description": "Token usage information for completion",
+            "type": "object",
+            "properties": {
+                "input_tokens": {
+                    "description": "Tokens used in the input",
+                    "type": "integer",
+                    "example": 15
+                },
+                "output_tokens": {
+                    "description": "Tokens generated in the output",
+                    "type": "integer",
+                    "example": 25
+                },
+                "total_tokens": {
+                    "description": "Total tokens used",
+                    "type": "integer",
+                    "example": 40
+                }
+            }
+        },
+        "github_com_vanpelt_catnip_internal_models.FullSessionData": {
+            "description": "Complete session data with all messages and metadata",
+            "type": "object",
+            "properties": {
+                "allSessions": {
+                    "description": "All sessions available for this workspace",
+                    "type": "array",
+                    "items": {
+                        "$ref": "#/definitions/github_com_vanpelt_catnip_internal_models.SessionListEntry"
+                    }
+                },
+                "messageCount": {
+                    "description": "Total message count in full data",
+                    "type": "integer"
+                },
+                "messages": {
+                    "description": "Full conversation history (only when full=true)",
+                    "type": "array",
+                    "items": {
+                        "$ref": "#/definitions/github_com_vanpelt_catnip_internal_models.ClaudeSessionMessage"
+                    }
+                },
+                "sessionInfo": {
+                    "description": "Basic session information",
+                    "allOf": [
+                        {
+                            "$ref": "#/definitions/github_com_vanpelt_catnip_internal_models.ClaudeSessionSummary"
+                        }
+                    ]
+                },
+                "userPrompts": {
+                    "description": "User prompts from ~/.claude.json (only when full=true)",
+                    "type": "array",
+                    "items": {
+                        "$ref": "#/definitions/github_com_vanpelt_catnip_internal_models.ClaudeHistoryEntry"
+                    }
+                }
+            }
+        },
+        "github_com_vanpelt_catnip_internal_models.GitStatus": {
+            "description": "Current git status including repository information",
+            "type": "object",
+            "properties": {
+                "repositories": {
+                    "description": "All loaded repositories mapped by repository ID",
+                    "type": "object",
+                    "additionalProperties": {
+                        "$ref": "#/definitions/github_com_vanpelt_catnip_internal_models.Repository"
+                    }
+                },
+                "worktree_count": {
+                    "description": "Total number of worktrees across all repositories",
+                    "type": "integer",
+                    "example": 3
+                }
+            }
+        },
+        "github_com_vanpelt_catnip_internal_models.PullRequestInfo": {
+            "description": "Information about an existing pull request for a worktree",
+            "type": "object",
+            "properties": {
+                "body": {
+                    "description": "Body/description of the existing pull request (if exists)",
+                    "type": "string",
+                    "example": "This PR adds new functionality"
+                },
+                "exists": {
+                    "description": "Whether a pull request exists for this branch",
+                    "type": "boolean",
+                    "example": true
+                },
+                "has_commits_ahead": {
+                    "description": "Whether the branch has commits ahead of the base branch",
+                    "type": "boolean",
+                    "example": true
+                },
+                "number": {
+                    "description": "Pull request number (if exists)",
+                    "type": "integer",
+                    "example": 123
+                },
+                "title": {
+                    "description": "Title of the existing pull request (if exists)",
+                    "type": "string",
+                    "example": "Feature: Add new functionality"
+                },
+                "url": {
+                    "description": "URL to the pull request (if exists)",
+                    "type": "string",
+                    "example": "https://github.com/owner/repo/pull/123"
+                }
+            }
+        },
+        "github_com_vanpelt_catnip_internal_models.PullRequestResponse": {
+            "description": "Response containing pull request information after creation",
+            "type": "object",
+            "properties": {
+                "base_branch": {
+                    "description": "Base branch (target branch of the PR)",
+                    "type": "string",
+                    "example": "main"
+                },
+                "body": {
+                    "description": "Body/description of the pull request",
+                    "type": "string",
+                    "example": "This PR adds new functionality to the system"
+                },
+                "head_branch": {
+                    "description": "Head branch (source branch of the PR)",
+                    "type": "string",
+                    "example": "feature/new-feature"
+                },
+                "number": {
+                    "description": "Pull request number",
+                    "type": "integer",
+                    "example": 123
+                },
+                "repository": {
+                    "description": "Repository in owner/repo format",
+                    "type": "string",
+                    "example": "owner/repo"
+                },
+                "title": {
+                    "description": "Title of the pull request",
+                    "type": "string",
+                    "example": "Feature: Add new functionality"
+                },
+                "url": {
+                    "description": "URL to the pull request",
+                    "type": "string",
+                    "example": "https://github.com/owner/repo/pull/123"
+                }
+            }
+        },
+        "github_com_vanpelt_catnip_internal_models.Repository": {
+            "description": "Git repository information and metadata",
+            "type": "object",
+            "properties": {
+                "created_at": {
+                    "description": "When this repository was first cloned",
+                    "type": "string",
+                    "example": "2024-01-15T10:30:00Z"
+                },
+                "default_branch": {
+                    "description": "Default branch name for this repository",
+                    "type": "string",
+                    "example": "main"
+                },
+                "description": {
+                    "description": "Repository description",
+                    "type": "string",
+                    "example": "AI coding assistant"
+                },
+                "id": {
+                    "description": "Repository identifier in owner/repo format",
+                    "type": "string",
+                    "example": "anthropics/claude-code"
+                },
+                "last_accessed": {
+                    "description": "When this repository was last accessed",
+                    "type": "string",
+                    "example": "2024-01-15T16:45:30Z"
+                },
+                "path": {
+                    "description": "Local path to the bare repository",
+                    "type": "string",
+                    "example": "/workspace/repos/anthropics_claude-code.git"
+                },
+                "url": {
+                    "description": "Full GitHub repository URL",
+                    "type": "string",
+                    "example": "https://github.com/anthropics/claude-code"
+                }
+            }
+        },
+        "github_com_vanpelt_catnip_internal_models.SessionListEntry": {
+            "description": "Session list entry with basic metadata",
+            "type": "object",
+            "properties": {
+                "endTime": {
+                    "description": "When the session ended (if available)",
+                    "type": "string",
+                    "example": "2024-01-15T16:45:30Z"
+                },
+                "isActive": {
+                    "description": "Whether this session is currently active",
+                    "type": "boolean",
+                    "example": false
+                },
+                "lastModified": {
+                    "description": "When the session was last modified",
+                    "type": "string",
+                    "example": "2024-01-15T16:45:30Z"
+                },
+                "sessionId": {
+                    "description": "Unique session identifier",
+                    "type": "string",
+                    "example": "abc123-def456-ghi789"
+                },
+                "startTime": {
+                    "description": "When the session started (if available)",
+                    "type": "string",
+                    "example": "2024-01-15T14:30:00Z"
+                }
+            }
+        },
         "github_com_vanpelt_catnip_internal_models.TitleEntry": {
             "type": "object",
             "properties": {
@@ -931,835 +1481,364 @@
                     "example": "main"
                 }
             }
-=======
-        "isMeta": {
-          "type": "boolean"
->>>>>>> dc428aca
-        },
-        "isSidechain": {
-          "type": "boolean"
-        },
-        "message": {
-          "type": "object",
-          "additionalProperties": {}
-        },
-        "parentUuid": {
-          "type": "string"
-        },
-        "sessionId": {
-          "type": "string"
-        },
-        "timestamp": {
-          "type": "string"
-        },
-        "type": {
-          "type": "string"
-        },
-        "userType": {
-          "type": "string"
-        },
-        "uuid": {
-          "type": "string"
-        },
-        "version": {
-          "type": "string"
+        },
+        "github_com_vanpelt_catnip_internal_services.ServiceInfo": {
+            "type": "object",
+            "properties": {
+                "command": {
+                    "type": "string"
+                },
+                "health": {
+                    "type": "string"
+                },
+                "last_seen": {
+                    "type": "string"
+                },
+                "pid": {
+                    "type": "integer"
+                },
+                "port": {
+                    "type": "integer"
+                },
+                "service_type": {
+                    "type": "string"
+                },
+                "title": {
+                    "type": "string"
+                }
+            }
+        },
+        "internal_handlers.ActiveSessionInfo": {
+            "description": "Active session information with timing and Claude session details",
+            "type": "object",
+            "properties": {
+                "claude_session_uuid": {
+                    "description": "Unique identifier for the Claude session",
+                    "type": "string",
+                    "example": "abc123-def456-ghi789"
+                },
+                "ended_at": {
+                    "description": "When the session ended (if not active)",
+                    "type": "string",
+                    "example": "2024-01-15T18:30:00Z"
+                },
+                "resumed_at": {
+                    "description": "When the session was resumed (if applicable)",
+                    "type": "string",
+                    "example": "2024-01-15T16:00:00Z"
+                },
+                "started_at": {
+                    "description": "When the session was initially started",
+                    "type": "string",
+                    "example": "2024-01-15T14:30:00Z"
+                },
+                "title": {
+                    "description": "Title of the session",
+                    "type": "string",
+                    "example": "Updating README.md"
+                }
+            }
+        },
+        "internal_handlers.AppEvent": {
+            "type": "object",
+            "properties": {
+                "payload": {},
+                "type": {
+                    "$ref": "#/definitions/internal_handlers.EventType"
+                }
+            }
+        },
+        "internal_handlers.AuthStartResponse": {
+            "description": "Response when starting GitHub device flow authentication",
+            "type": "object",
+            "properties": {
+                "code": {
+                    "description": "Device verification code to enter on GitHub",
+                    "type": "string",
+                    "example": "1234-5678"
+                },
+                "status": {
+                    "description": "Current authentication status",
+                    "type": "string",
+                    "example": "waiting"
+                },
+                "url": {
+                    "description": "GitHub device activation URL",
+                    "type": "string",
+                    "example": "https://github.com/login/device"
+                }
+            }
+        },
+        "internal_handlers.AuthStatusResponse": {
+            "description": "Response containing the current authentication status",
+            "type": "object",
+            "properties": {
+                "error": {
+                    "description": "Error message if authentication failed",
+                    "type": "string",
+                    "example": "authentication timeout"
+                },
+                "status": {
+                    "description": "Authentication status: pending, waiting, success, or error",
+                    "type": "string",
+                    "example": "success"
+                }
+            }
+        },
+        "internal_handlers.CheckoutResponse": {
+            "description": "Response containing repository and worktree information after checkout",
+            "type": "object",
+            "properties": {
+                "message": {
+                    "description": "Success message",
+                    "type": "string",
+                    "example": "Repository checked out successfully"
+                },
+                "repository": {
+                    "description": "Repository information",
+                    "allOf": [
+                        {
+                            "$ref": "#/definitions/github_com_vanpelt_catnip_internal_models.Repository"
+                        }
+                    ]
+                },
+                "worktree": {
+                    "description": "Created worktree information",
+                    "allOf": [
+                        {
+                            "$ref": "#/definitions/github_com_vanpelt_catnip_internal_models.Worktree"
+                        }
+                    ]
+                }
+            }
+        },
+        "internal_handlers.ConflictCheckResponse": {
+            "description": "Response containing conflict information for sync/merge operations",
+            "type": "object",
+            "properties": {
+                "conflict_files": {
+                    "description": "List of files with conflicts",
+                    "type": "array",
+                    "items": {
+                        "type": "string"
+                    },
+                    "example": [
+                        "[\"src/main.go\"",
+                        " \"README.md\"]"
+                    ]
+                },
+                "has_conflicts": {
+                    "description": "Whether conflicts were detected",
+                    "type": "boolean",
+                    "example": true
+                },
+                "message": {
+                    "description": "Status message",
+                    "type": "string",
+                    "example": "No conflicts detected"
+                },
+                "operation": {
+                    "description": "Operation type (sync/merge)",
+                    "type": "string",
+                    "example": "sync"
+                },
+                "worktree_name": {
+                    "description": "Name of the worktree",
+                    "type": "string",
+                    "example": "feature-branch"
+                }
+            }
+        },
+        "internal_handlers.CreatePullRequestRequest": {
+            "type": "object",
+            "properties": {
+                "body": {
+                    "type": "string"
+                },
+                "title": {
+                    "type": "string"
+                }
+            }
+        },
+        "internal_handlers.DeleteSessionResponse": {
+            "description": "Response confirming session deletion",
+            "type": "object",
+            "properties": {
+                "message": {
+                    "description": "Confirmation message",
+                    "type": "string",
+                    "example": "Session deleted successfully"
+                },
+                "workspace": {
+                    "description": "Workspace path that was deleted",
+                    "type": "string",
+                    "example": "/workspace/my-project"
+                }
+            }
+        },
+        "internal_handlers.EventType": {
+            "type": "string",
+            "enum": [
+                "port:opened",
+                "port:closed",
+                "git:dirty",
+                "git:clean",
+                "process:started",
+                "process:stopped",
+                "container:status",
+                "heartbeat"
+            ],
+            "x-enum-varnames": [
+                "PortOpenedEvent",
+                "PortClosedEvent",
+                "GitDirtyEvent",
+                "GitCleanEvent",
+                "ProcessStartedEvent",
+                "ProcessStoppedEvent",
+                "ContainerStatusEvent",
+                "HeartbeatEvent"
+            ]
+        },
+        "internal_handlers.GitHubRepository": {
+            "description": "GitHub repository information from the GitHub API",
+            "type": "object",
+            "properties": {
+                "clone_url": {
+                    "description": "Git clone URL",
+                    "type": "string",
+                    "example": "https://github.com/anthropics/claude-code.git"
+                },
+                "description": {
+                    "description": "Repository description",
+                    "type": "string",
+                    "example": "AI coding assistant"
+                },
+                "full_name": {
+                    "description": "Full repository name (org/repo)",
+                    "type": "string",
+                    "example": "anthropics/claude-code"
+                },
+                "html_url": {
+                    "description": "Repository URL",
+                    "type": "string",
+                    "example": "https://github.com/anthropics/claude-code"
+                },
+                "id": {
+                    "description": "GitHub repository ID",
+                    "type": "integer",
+                    "example": 123456789
+                },
+                "name": {
+                    "description": "Repository name",
+                    "type": "string",
+                    "example": "claude-code"
+                },
+                "private": {
+                    "description": "Whether the repository is private",
+                    "type": "boolean",
+                    "example": false
+                }
+            }
+        },
+        "internal_handlers.SSEMessage": {
+            "type": "object",
+            "properties": {
+                "event": {
+                    "$ref": "#/definitions/internal_handlers.AppEvent"
+                },
+                "id": {
+                    "type": "string"
+                },
+                "timestamp": {
+                    "type": "integer"
+                }
+            }
+        },
+        "internal_handlers.SessionsResponse": {
+            "description": "Map of workspace paths to session information",
+            "type": "object",
+            "additionalProperties": {
+                "$ref": "#/definitions/internal_handlers.ActiveSessionInfo"
+            }
+        },
+        "internal_handlers.UploadResponse": {
+            "description": "Response containing upload status and file location",
+            "type": "object",
+            "properties": {
+                "filePath": {
+                    "description": "Path where the uploaded file was saved",
+                    "type": "string",
+                    "example": "/tmp/uploads/document.pdf"
+                },
+                "message": {
+                    "description": "Status message or error details",
+                    "type": "string",
+                    "example": "File uploaded successfully"
+                },
+                "success": {
+                    "description": "Whether the upload succeeded",
+                    "type": "boolean",
+                    "example": true
+                }
+            }
+        },
+        "internal_handlers.WorktreeDiffResponse": {
+            "description": "Response containing git diff information for a worktree",
+            "type": "object",
+            "properties": {
+                "additions": {
+                    "description": "Number of lines added",
+                    "type": "integer",
+                    "example": 25
+                },
+                "deletions": {
+                    "description": "Number of lines deleted",
+                    "type": "integer",
+                    "example": 10
+                },
+                "diff": {
+                    "description": "Raw git diff output",
+                    "type": "string",
+                    "example": "diff --git a/main.go b/main.go..."
+                },
+                "files_changed": {
+                    "description": "List of changed files",
+                    "type": "array",
+                    "items": {
+                        "type": "string"
+                    },
+                    "example": [
+                        "[\"main.go\"",
+                        " \"README.md\"]"
+                    ]
+                },
+                "summary": {
+                    "description": "Diff summary",
+                    "type": "string",
+                    "example": "2 files changed, 25 insertions(+), 10 deletions(-)"
+                }
+            }
+        },
+        "internal_handlers.WorktreeOperationResponse": {
+            "description": "Response for worktree operations like delete, sync, merge, preview",
+            "type": "object",
+            "properties": {
+                "id": {
+                    "description": "Worktree ID",
+                    "type": "string",
+                    "example": "abc123-def456-ghi789"
+                },
+                "message": {
+                    "description": "Operation result message",
+                    "type": "string",
+                    "example": "Worktree deleted successfully"
+                },
+                "strategy": {
+                    "description": "Strategy used for sync operations",
+                    "type": "string",
+                    "example": "rebase"
+                }
+            }
         }
-      }
-    },
-    "github_com_vanpelt_catnip_internal_models.ClaudeSessionSummary": {
-      "description": "Claude Code session summary with metrics and timing information",
-      "type": "object",
-      "properties": {
-        "allSessions": {
-          "description": "List of all available sessions for this worktree",
-          "type": "array",
-          "items": {
-            "$ref": "#/definitions/github_com_vanpelt_catnip_internal_models.SessionListEntry"
-          }
-        },
-        "currentSessionId": {
-          "description": "ID of the currently active session",
-          "type": "string",
-          "example": "xyz789-ghi012"
-        },
-        "header": {
-          "description": "Header/title of the session from the Claude history",
-          "type": "string",
-          "example": "Fix bug in user authentication"
-        },
-        "isActive": {
-          "description": "Whether this session is currently active",
-          "type": "boolean",
-          "example": true
-        },
-        "lastCost": {
-          "description": "Metrics (from completed sessions)\nCost in USD of the last completed session",
-          "type": "number",
-          "example": 0.25
-        },
-        "lastDuration": {
-          "description": "Duration in seconds of the last session",
-          "type": "integer",
-          "example": 3600
-        },
-        "lastSessionId": {
-          "description": "ID of the most recent completed session",
-          "type": "string",
-          "example": "abc123-def456"
-        },
-        "lastTotalInputTokens": {
-          "description": "Total input tokens used in the last session",
-          "type": "integer",
-          "example": 15000
-        },
-        "lastTotalOutputTokens": {
-          "description": "Total output tokens generated in the last session",
-          "type": "integer",
-          "example": 8500
-        },
-        "sessionEndTime": {
-          "description": "When the last session ended (if not active)",
-          "type": "string",
-          "example": "2024-01-15T16:45:30Z"
-        },
-        "sessionStartTime": {
-          "description": "When the current session started",
-          "type": "string",
-          "example": "2024-01-15T14:30:00Z"
-        },
-        "turnCount": {
-          "description": "Number of conversation turns in the session",
-          "type": "integer",
-          "example": 15
-        },
-        "worktreePath": {
-          "description": "Path to the worktree directory",
-          "type": "string",
-          "example": "/workspace/my-project"
-        }
-      }
-    },
-    "github_com_vanpelt_catnip_internal_models.CompletionMessage": {
-      "description": "A message in the conversation context",
-      "type": "object",
-      "properties": {
-        "content": {
-          "description": "Content of the message",
-          "type": "string",
-          "example": "What is the weather like?"
-        },
-        "role": {
-          "description": "Role of the message sender",
-          "type": "string",
-          "example": "user"
-        }
-      }
-    },
-    "github_com_vanpelt_catnip_internal_models.CompletionRequest": {
-      "description": "Request payload for Claude completion API",
-      "type": "object",
-      "properties": {
-        "context": {
-          "description": "Optional conversation context",
-          "type": "array",
-          "items": {
-            "$ref": "#/definitions/github_com_vanpelt_catnip_internal_models.CompletionMessage"
-          }
-        },
-        "max_tokens": {
-          "description": "Maximum number of tokens to generate",
-          "type": "integer",
-          "example": 1024
-        },
-        "message": {
-          "description": "The message to send to Claude",
-          "type": "string",
-          "example": "Hello, how are you?"
-        },
-        "model": {
-          "description": "Model to use for completion",
-          "type": "string",
-          "example": "claude-3-5-sonnet-20241022"
-        },
-        "system": {
-          "description": "Optional system prompt",
-          "type": "string",
-          "example": "You are a helpful assistant."
-        }
-      }
-    },
-    "github_com_vanpelt_catnip_internal_models.CompletionResponse": {
-      "description": "Response from Claude completion API",
-      "type": "object",
-      "properties": {
-        "model": {
-          "description": "Model used for the completion",
-          "type": "string",
-          "example": "claude-3-5-sonnet-20241022"
-        },
-        "response": {
-          "description": "Generated response text",
-          "type": "string",
-          "example": "I'm doing well, thank you for asking!"
-        },
-        "truncated": {
-          "description": "Whether the response was truncated",
-          "type": "boolean"
-        },
-        "usage": {
-          "description": "Number of tokens used in the request",
-          "allOf": [
-            {
-              "$ref": "#/definitions/github_com_vanpelt_catnip_internal_models.CompletionUsage"
-            }
-          ]
-        }
-      }
-    },
-    "github_com_vanpelt_catnip_internal_models.CompletionUsage": {
-      "description": "Token usage information for completion",
-      "type": "object",
-      "properties": {
-        "input_tokens": {
-          "description": "Tokens used in the input",
-          "type": "integer",
-          "example": 15
-        },
-        "output_tokens": {
-          "description": "Tokens generated in the output",
-          "type": "integer",
-          "example": 25
-        },
-        "total_tokens": {
-          "description": "Total tokens used",
-          "type": "integer",
-          "example": 40
-        }
-      }
-    },
-    "github_com_vanpelt_catnip_internal_models.FullSessionData": {
-      "description": "Complete session data with all messages and metadata",
-      "type": "object",
-      "properties": {
-        "allSessions": {
-          "description": "All sessions available for this workspace",
-          "type": "array",
-          "items": {
-            "$ref": "#/definitions/github_com_vanpelt_catnip_internal_models.SessionListEntry"
-          }
-        },
-        "messageCount": {
-          "description": "Total message count in full data",
-          "type": "integer"
-        },
-        "messages": {
-          "description": "Full conversation history (only when full=true)",
-          "type": "array",
-          "items": {
-            "$ref": "#/definitions/github_com_vanpelt_catnip_internal_models.ClaudeSessionMessage"
-          }
-        },
-        "sessionInfo": {
-          "description": "Basic session information",
-          "allOf": [
-            {
-              "$ref": "#/definitions/github_com_vanpelt_catnip_internal_models.ClaudeSessionSummary"
-            }
-          ]
-        },
-        "userPrompts": {
-          "description": "User prompts from ~/.claude.json (only when full=true)",
-          "type": "array",
-          "items": {
-            "$ref": "#/definitions/github_com_vanpelt_catnip_internal_models.ClaudeHistoryEntry"
-          }
-        }
-      }
-    },
-    "github_com_vanpelt_catnip_internal_models.GitStatus": {
-      "description": "Current git status including repository information",
-      "type": "object",
-      "properties": {
-        "repositories": {
-          "description": "All loaded repositories mapped by repository ID",
-          "type": "object",
-          "additionalProperties": {
-            "$ref": "#/definitions/github_com_vanpelt_catnip_internal_models.Repository"
-          }
-        },
-        "worktree_count": {
-          "description": "Total number of worktrees across all repositories",
-          "type": "integer",
-          "example": 3
-        }
-      }
-    },
-    "github_com_vanpelt_catnip_internal_models.PullRequestInfo": {
-      "description": "Information about an existing pull request for a worktree",
-      "type": "object",
-      "properties": {
-        "body": {
-          "description": "Body/description of the existing pull request (if exists)",
-          "type": "string",
-          "example": "This PR adds new functionality"
-        },
-        "exists": {
-          "description": "Whether a pull request exists for this branch",
-          "type": "boolean",
-          "example": true
-        },
-        "has_commits_ahead": {
-          "description": "Whether the branch has commits ahead of the base branch",
-          "type": "boolean",
-          "example": true
-        },
-        "number": {
-          "description": "Pull request number (if exists)",
-          "type": "integer",
-          "example": 123
-        },
-        "title": {
-          "description": "Title of the existing pull request (if exists)",
-          "type": "string",
-          "example": "Feature: Add new functionality"
-        },
-        "url": {
-          "description": "URL to the pull request (if exists)",
-          "type": "string",
-          "example": "https://github.com/owner/repo/pull/123"
-        }
-      }
-    },
-    "github_com_vanpelt_catnip_internal_models.PullRequestResponse": {
-      "description": "Response containing pull request information after creation",
-      "type": "object",
-      "properties": {
-        "base_branch": {
-          "description": "Base branch (target branch of the PR)",
-          "type": "string",
-          "example": "main"
-        },
-        "body": {
-          "description": "Body/description of the pull request",
-          "type": "string",
-          "example": "This PR adds new functionality to the system"
-        },
-        "head_branch": {
-          "description": "Head branch (source branch of the PR)",
-          "type": "string",
-          "example": "feature/new-feature"
-        },
-        "number": {
-          "description": "Pull request number",
-          "type": "integer",
-          "example": 123
-        },
-        "repository": {
-          "description": "Repository in owner/repo format",
-          "type": "string",
-          "example": "owner/repo"
-        },
-        "title": {
-          "description": "Title of the pull request",
-          "type": "string",
-          "example": "Feature: Add new functionality"
-        },
-        "url": {
-          "description": "URL to the pull request",
-          "type": "string",
-          "example": "https://github.com/owner/repo/pull/123"
-        }
-      }
-    },
-    "github_com_vanpelt_catnip_internal_models.Repository": {
-      "description": "Git repository information and metadata",
-      "type": "object",
-      "properties": {
-        "created_at": {
-          "description": "When this repository was first cloned",
-          "type": "string",
-          "example": "2024-01-15T10:30:00Z"
-        },
-        "default_branch": {
-          "description": "Default branch name for this repository",
-          "type": "string",
-          "example": "main"
-        },
-        "description": {
-          "description": "Repository description",
-          "type": "string",
-          "example": "AI coding assistant"
-        },
-        "id": {
-          "description": "Repository identifier in owner/repo format",
-          "type": "string",
-          "example": "anthropics/claude-code"
-        },
-        "last_accessed": {
-          "description": "When this repository was last accessed",
-          "type": "string",
-          "example": "2024-01-15T16:45:30Z"
-        },
-        "path": {
-          "description": "Local path to the bare repository",
-          "type": "string",
-          "example": "/workspace/repos/anthropics_claude-code.git"
-        },
-        "url": {
-          "description": "Full GitHub repository URL",
-          "type": "string",
-          "example": "https://github.com/anthropics/claude-code"
-        }
-      }
-    },
-    "github_com_vanpelt_catnip_internal_models.SessionListEntry": {
-      "description": "Session list entry with basic metadata",
-      "type": "object",
-      "properties": {
-        "endTime": {
-          "description": "When the session ended (if available)",
-          "type": "string",
-          "example": "2024-01-15T16:45:30Z"
-        },
-        "isActive": {
-          "description": "Whether this session is currently active",
-          "type": "boolean",
-          "example": false
-        },
-        "lastModified": {
-          "description": "When the session was last modified",
-          "type": "string",
-          "example": "2024-01-15T16:45:30Z"
-        },
-        "sessionId": {
-          "description": "Unique session identifier",
-          "type": "string",
-          "example": "abc123-def456-ghi789"
-        },
-        "startTime": {
-          "description": "When the session started (if available)",
-          "type": "string",
-          "example": "2024-01-15T14:30:00Z"
-        }
-      }
-    },
-    "github_com_vanpelt_catnip_internal_models.Worktree": {
-      "description": "Git worktree with branch and status information",
-      "type": "object",
-      "properties": {
-        "branch": {
-          "description": "Current git branch name in this worktree",
-          "type": "string",
-          "example": "feature/api-docs"
-        },
-        "commit_count": {
-          "description": "Number of commits ahead of the divergence point (CommitHash)",
-          "type": "integer",
-          "example": 3
-        },
-        "commit_hash": {
-          "description": "Commit hash where this worktree diverged from source branch (updated after merges)",
-          "type": "string",
-          "example": "abc123def456"
-        },
-        "commits_behind": {
-          "description": "Number of commits the source branch is ahead of our divergence point",
-          "type": "integer",
-          "example": 2
-        },
-        "created_at": {
-          "description": "When this worktree was created",
-          "type": "string",
-          "example": "2024-01-15T14:00:00Z"
-        },
-        "id": {
-          "description": "Unique identifier for this worktree",
-          "type": "string",
-          "example": "abc123-def456-ghi789"
-        },
-        "is_dirty": {
-          "description": "Whether there are uncommitted changes in the worktree",
-          "type": "boolean",
-          "example": true
-        },
-        "last_accessed": {
-          "description": "When this worktree was last accessed",
-          "type": "string",
-          "example": "2024-01-15T16:30:00Z"
-        },
-        "name": {
-          "description": "User-friendly name for this worktree (e.g., 'vectorize-quasar')",
-          "type": "string",
-          "example": "feature-api-docs"
-        },
-        "path": {
-          "description": "Absolute path to the worktree directory",
-          "type": "string",
-          "example": "/workspace/worktrees/feature-api-docs"
-        },
-        "repo_id": {
-          "description": "Repository this worktree belongs to",
-          "type": "string",
-          "example": "anthropics/claude-code"
-        },
-        "source_branch": {
-          "description": "Branch this worktree was originally created from",
-          "type": "string",
-          "example": "main"
-        }
-      }
-    },
-    "github_com_vanpelt_catnip_internal_services.ServiceInfo": {
-      "type": "object",
-      "properties": {
-        "command": {
-          "type": "string"
-        },
-        "health": {
-          "type": "string"
-        },
-        "last_seen": {
-          "type": "string"
-        },
-        "pid": {
-          "type": "integer"
-        },
-        "port": {
-          "type": "integer"
-        },
-        "service_type": {
-          "type": "string"
-        },
-        "title": {
-          "type": "string"
-        }
-      }
-    },
-    "internal_handlers.ActiveSessionInfo": {
-      "description": "Active session information with timing and Claude session details",
-      "type": "object",
-      "properties": {
-        "claude_session_uuid": {
-          "description": "Unique identifier for the Claude session",
-          "type": "string",
-          "example": "abc123-def456-ghi789"
-        },
-        "ended_at": {
-          "description": "When the session ended (if not active)",
-          "type": "string",
-          "example": "2024-01-15T18:30:00Z"
-        },
-        "resumed_at": {
-          "description": "When the session was resumed (if applicable)",
-          "type": "string",
-          "example": "2024-01-15T16:00:00Z"
-        },
-        "started_at": {
-          "description": "When the session was initially started",
-          "type": "string",
-          "example": "2024-01-15T14:30:00Z"
-        },
-        "title": {
-          "description": "Title of the session",
-          "type": "string",
-          "example": "Updating README.md"
-        }
-      }
-    },
-    "internal_handlers.AppEvent": {
-      "type": "object",
-      "properties": {
-        "payload": {},
-        "type": {
-          "$ref": "#/definitions/internal_handlers.EventType"
-        }
-      }
-    },
-    "internal_handlers.AuthStartResponse": {
-      "description": "Response when starting GitHub device flow authentication",
-      "type": "object",
-      "properties": {
-        "code": {
-          "description": "Device verification code to enter on GitHub",
-          "type": "string",
-          "example": "1234-5678"
-        },
-        "status": {
-          "description": "Current authentication status",
-          "type": "string",
-          "example": "waiting"
-        },
-        "url": {
-          "description": "GitHub device activation URL",
-          "type": "string",
-          "example": "https://github.com/login/device"
-        }
-      }
-    },
-    "internal_handlers.AuthStatusResponse": {
-      "description": "Response containing the current authentication status",
-      "type": "object",
-      "properties": {
-        "error": {
-          "description": "Error message if authentication failed",
-          "type": "string",
-          "example": "authentication timeout"
-        },
-        "status": {
-          "description": "Authentication status: pending, waiting, success, or error",
-          "type": "string",
-          "example": "success"
-        }
-      }
-    },
-    "internal_handlers.CheckoutResponse": {
-      "description": "Response containing repository and worktree information after checkout",
-      "type": "object",
-      "properties": {
-        "message": {
-          "description": "Success message",
-          "type": "string",
-          "example": "Repository checked out successfully"
-        },
-        "repository": {
-          "description": "Repository information",
-          "allOf": [
-            {
-              "$ref": "#/definitions/github_com_vanpelt_catnip_internal_models.Repository"
-            }
-          ]
-        },
-        "worktree": {
-          "description": "Created worktree information",
-          "allOf": [
-            {
-              "$ref": "#/definitions/github_com_vanpelt_catnip_internal_models.Worktree"
-            }
-          ]
-        }
-      }
-    },
-    "internal_handlers.ConflictCheckResponse": {
-      "description": "Response containing conflict information for sync/merge operations",
-      "type": "object",
-      "properties": {
-        "conflict_files": {
-          "description": "List of files with conflicts",
-          "type": "array",
-          "items": {
-            "type": "string"
-          },
-          "example": ["[\"src/main.go\"", " \"README.md\"]"]
-        },
-        "has_conflicts": {
-          "description": "Whether conflicts were detected",
-          "type": "boolean",
-          "example": true
-        },
-        "message": {
-          "description": "Status message",
-          "type": "string",
-          "example": "No conflicts detected"
-        },
-        "operation": {
-          "description": "Operation type (sync/merge)",
-          "type": "string",
-          "example": "sync"
-        },
-        "worktree_name": {
-          "description": "Name of the worktree",
-          "type": "string",
-          "example": "feature-branch"
-        }
-      }
-    },
-    "internal_handlers.CreatePullRequestRequest": {
-      "type": "object",
-      "properties": {
-        "body": {
-          "type": "string"
-        },
-        "title": {
-          "type": "string"
-        }
-      }
-    },
-    "internal_handlers.DeleteSessionResponse": {
-      "description": "Response confirming session deletion",
-      "type": "object",
-      "properties": {
-        "message": {
-          "description": "Confirmation message",
-          "type": "string",
-          "example": "Session deleted successfully"
-        },
-        "workspace": {
-          "description": "Workspace path that was deleted",
-          "type": "string",
-          "example": "/workspace/my-project"
-        }
-      }
-    },
-    "internal_handlers.EventType": {
-      "type": "string",
-      "enum": [
-        "port:opened",
-        "port:closed",
-        "git:dirty",
-        "git:clean",
-        "process:started",
-        "process:stopped",
-        "container:status",
-        "heartbeat"
-      ],
-      "x-enum-varnames": [
-        "PortOpenedEvent",
-        "PortClosedEvent",
-        "GitDirtyEvent",
-        "GitCleanEvent",
-        "ProcessStartedEvent",
-        "ProcessStoppedEvent",
-        "ContainerStatusEvent",
-        "HeartbeatEvent"
-      ]
-    },
-    "internal_handlers.GitHubRepository": {
-      "description": "GitHub repository information from the GitHub API",
-      "type": "object",
-      "properties": {
-        "clone_url": {
-          "description": "Git clone URL",
-          "type": "string",
-          "example": "https://github.com/anthropics/claude-code.git"
-        },
-        "description": {
-          "description": "Repository description",
-          "type": "string",
-          "example": "AI coding assistant"
-        },
-        "full_name": {
-          "description": "Full repository name (org/repo)",
-          "type": "string",
-          "example": "anthropics/claude-code"
-        },
-        "html_url": {
-          "description": "Repository URL",
-          "type": "string",
-          "example": "https://github.com/anthropics/claude-code"
-        },
-        "id": {
-          "description": "GitHub repository ID",
-          "type": "integer",
-          "example": 123456789
-        },
-        "name": {
-          "description": "Repository name",
-          "type": "string",
-          "example": "claude-code"
-        },
-        "private": {
-          "description": "Whether the repository is private",
-          "type": "boolean",
-          "example": false
-        }
-      }
-    },
-    "internal_handlers.SSEMessage": {
-      "type": "object",
-      "properties": {
-        "event": {
-          "$ref": "#/definitions/internal_handlers.AppEvent"
-        },
-        "id": {
-          "type": "string"
-        },
-        "timestamp": {
-          "type": "integer"
-        }
-      }
-    },
-    "internal_handlers.SessionsResponse": {
-      "description": "Map of workspace paths to session information",
-      "type": "object",
-      "additionalProperties": {
-        "$ref": "#/definitions/internal_handlers.ActiveSessionInfo"
-      }
-    },
-    "internal_handlers.UploadResponse": {
-      "description": "Response containing upload status and file location",
-      "type": "object",
-      "properties": {
-        "filePath": {
-          "description": "Path where the uploaded file was saved",
-          "type": "string",
-          "example": "/tmp/uploads/document.pdf"
-        },
-        "message": {
-          "description": "Status message or error details",
-          "type": "string",
-          "example": "File uploaded successfully"
-        },
-        "success": {
-          "description": "Whether the upload succeeded",
-          "type": "boolean",
-          "example": true
-        }
-      }
-    },
-    "internal_handlers.WorktreeDiffResponse": {
-      "description": "Response containing git diff information for a worktree",
-      "type": "object",
-      "properties": {
-        "additions": {
-          "description": "Number of lines added",
-          "type": "integer",
-          "example": 25
-        },
-        "deletions": {
-          "description": "Number of lines deleted",
-          "type": "integer",
-          "example": 10
-        },
-        "diff": {
-          "description": "Raw git diff output",
-          "type": "string",
-          "example": "diff --git a/main.go b/main.go..."
-        },
-        "files_changed": {
-          "description": "List of changed files",
-          "type": "array",
-          "items": {
-            "type": "string"
-          },
-          "example": ["[\"main.go\"", " \"README.md\"]"]
-        },
-        "summary": {
-          "description": "Diff summary",
-          "type": "string",
-          "example": "2 files changed, 25 insertions(+), 10 deletions(-)"
-        }
-      }
-    },
-    "internal_handlers.WorktreeOperationResponse": {
-      "description": "Response for worktree operations like delete, sync, merge, preview",
-      "type": "object",
-      "properties": {
-        "id": {
-          "description": "Worktree ID",
-          "type": "string",
-          "example": "abc123-def456-ghi789"
-        },
-        "message": {
-          "description": "Operation result message",
-          "type": "string",
-          "example": "Worktree deleted successfully"
-        },
-        "strategy": {
-          "description": "Strategy used for sync operations",
-          "type": "string",
-          "example": "rebase"
-        }
-      }
     }
-  }
 }