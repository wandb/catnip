--- conflicted
+++ resolved
@@ -154,122 +154,7 @@
                 }
             }
         },
-<<<<<<< HEAD
-        "/v1/claude/onboarding/cancel": {
-            "post": {
-                "description": "Cancels the onboarding process and cleans up",
-                "produces": [
-                    "application/json"
-                ],
-                "tags": [
-                    "claude"
-                ],
-                "summary": "Cancel onboarding",
-                "responses": {
-                    "200": {
-                        "description": "OK",
-                        "schema": {
-                            "type": "object",
-                            "additionalProperties": {
-                                "type": "string"
-                            }
-                        }
-                    }
-                }
-            }
-        },
-        "/v1/claude/onboarding/start": {
-            "post": {
-                "description": "Starts the automated Claude Code login/onboarding flow",
-                "produces": [
-                    "application/json"
-                ],
-                "tags": [
-                    "claude"
-                ],
-                "summary": "Start onboarding",
-                "responses": {
-                    "200": {
-                        "description": "OK",
-                        "schema": {
-                            "type": "object",
-                            "additionalProperties": {
-                                "type": "string"
-                            }
-                        }
-                    }
-                }
-            }
-        },
-        "/v1/claude/onboarding/status": {
-            "get": {
-                "description": "Returns the current state of the onboarding process",
-                "produces": [
-                    "application/json"
-                ],
-                "tags": [
-                    "claude"
-                ],
-                "summary": "Get onboarding status",
-                "parameters": [
-                    {
-                        "type": "boolean",
-                        "description": "Include full PTY output buffer",
-                        "name": "include_output",
-                        "in": "query"
-                    }
-                ],
-                "responses": {
-                    "200": {
-                        "description": "OK",
-                        "schema": {
-                            "$ref": "#/definitions/github_com_vanpelt_catnip_internal_models.ClaudeOnboardingStatus"
-                        }
-                    }
-                }
-            }
-        },
-        "/v1/claude/onboarding/submit-code": {
-            "post": {
-                "description": "Submits the OAuth code when in auth_waiting state",
-                "consumes": [
-                    "application/json"
-                ],
-                "produces": [
-                    "application/json"
-                ],
-                "tags": [
-                    "claude"
-                ],
-                "summary": "Submit OAuth code",
-                "parameters": [
-                    {
-                        "description": "OAuth code",
-                        "name": "request",
-                        "in": "body",
-                        "required": true,
-                        "schema": {
-                            "$ref": "#/definitions/github_com_vanpelt_catnip_internal_models.ClaudeOnboardingSubmitCodeRequest"
-                        }
-                    }
-                ],
-                "responses": {
-                    "200": {
-                        "description": "OK",
-                        "schema": {
-                            "type": "object",
-                            "additionalProperties": {
-                                "type": "string"
-                            }
-                        }
-                    }
-                }
-            }
-        },
-        "/v1/claude/session": {
-=======
         "/v1/agents/session": {
->>>>>>> bc4f873c
             "get": {
                 "description": "Returns coding agent session metadata for a specific worktree",
                 "produces": [
@@ -629,6 +514,117 @@
                 }
             }
         },
+        "/v1/claude/onboarding/cancel": {
+            "post": {
+                "description": "Cancels the onboarding process and cleans up",
+                "produces": [
+                    "application/json"
+                ],
+                "tags": [
+                    "claude"
+                ],
+                "summary": "Cancel onboarding",
+                "responses": {
+                    "200": {
+                        "description": "OK",
+                        "schema": {
+                            "type": "object",
+                            "additionalProperties": {
+                                "type": "string"
+                            }
+                        }
+                    }
+                }
+            }
+        },
+        "/v1/claude/onboarding/start": {
+            "post": {
+                "description": "Starts the automated Claude Code login/onboarding flow",
+                "produces": [
+                    "application/json"
+                ],
+                "tags": [
+                    "claude"
+                ],
+                "summary": "Start onboarding",
+                "responses": {
+                    "200": {
+                        "description": "OK",
+                        "schema": {
+                            "type": "object",
+                            "additionalProperties": {
+                                "type": "string"
+                            }
+                        }
+                    }
+                }
+            }
+        },
+        "/v1/claude/onboarding/status": {
+            "get": {
+                "description": "Returns the current state of the onboarding process",
+                "produces": [
+                    "application/json"
+                ],
+                "tags": [
+                    "claude"
+                ],
+                "summary": "Get onboarding status",
+                "parameters": [
+                    {
+                        "type": "boolean",
+                        "description": "Include full PTY output buffer",
+                        "name": "include_output",
+                        "in": "query"
+                    }
+                ],
+                "responses": {
+                    "200": {
+                        "description": "OK",
+                        "schema": {
+                            "$ref": "#/definitions/github_com_vanpelt_catnip_internal_models.ClaudeOnboardingStatus"
+                        }
+                    }
+                }
+            }
+        },
+        "/v1/claude/onboarding/submit-code": {
+            "post": {
+                "description": "Submits the OAuth code when in auth_waiting state",
+                "consumes": [
+                    "application/json"
+                ],
+                "produces": [
+                    "application/json"
+                ],
+                "tags": [
+                    "claude"
+                ],
+                "summary": "Submit OAuth code",
+                "parameters": [
+                    {
+                        "description": "OAuth code",
+                        "name": "request",
+                        "in": "body",
+                        "required": true,
+                        "schema": {
+                            "$ref": "#/definitions/github_com_vanpelt_catnip_internal_models.ClaudeOnboardingSubmitCodeRequest"
+                        }
+                    }
+                ],
+                "responses": {
+                    "200": {
+                        "description": "OK",
+                        "schema": {
+                            "type": "object",
+                            "additionalProperties": {
+                                "type": "string"
+                            }
+                        }
+                    }
+                }
+            }
+        },
         "/v1/claude/session": {
             "get": {
                 "description": "Returns Claude Code session metadata for a specific worktree",
@@ -764,11 +760,7 @@
         },
         "/v1/claude/todos": {
             "get": {
-<<<<<<< HEAD
-                "description": "Returns a list of all worktrees for the current repository with fast cache-enhanced responses. Supports conditional requests via If-None-Match header for efficient polling.",
-=======
                 "description": "Returns the most recent TodoWrite structure from Claude Code session for a specific worktree",
->>>>>>> bc4f873c
                 "produces": [
                     "application/json"
                 ],
@@ -785,18 +777,6 @@
                         "required": true
                     }
                 ],
-<<<<<<< HEAD
-                "summary": "List all worktrees",
-                "parameters": [
-                    {
-                        "type": "string",
-                        "description": "ETag from previous request",
-                        "name": "If-None-Match",
-                        "in": "header"
-                    }
-                ],
-=======
->>>>>>> bc4f873c
                 "responses": {
                     "200": {
                         "description": "OK",
@@ -806,9 +786,6 @@
                                 "$ref": "#/definitions/github_com_vanpelt_catnip_internal_models.Todo"
                             }
                         }
-                    },
-                    "304": {
-                        "description": "Not Modified - content unchanged"
                     }
                 }
             }
@@ -1120,7 +1097,7 @@
         },
         "/v1/git/worktrees": {
             "get": {
-                "description": "Returns a list of all worktrees for the current repository with fast cache-enhanced responses",
+                "description": "Returns a list of all worktrees for the current repository with fast cache-enhanced responses. Supports conditional requests via If-None-Match header for efficient polling.",
                 "produces": [
                     "application/json"
                 ],
@@ -1128,6 +1105,14 @@
                     "git"
                 ],
                 "summary": "List all worktrees",
+                "parameters": [
+                    {
+                        "type": "string",
+                        "description": "ETag from previous request",
+                        "name": "If-None-Match",
+                        "in": "header"
+                    }
+                ],
                 "responses": {
                     "200": {
                         "description": "OK",
@@ -1137,6 +1122,9 @@
                                 "$ref": "#/definitions/internal_handlers.EnhancedWorktree"
                             }
                         }
+                    },
+                    "304": {
+                        "description": "Not Modified - content unchanged"
                     }
                 }
             }
@@ -1437,13 +1425,6 @@
                         }
                     }
                 }
-<<<<<<< HEAD
-            }
-        },
-        "/v1/pty/prompt": {
-            "post": {
-                "description": "Sends prompt to PTY session, waits for readiness",
-=======
             },
             "put": {
                 "description": "Updates an existing pull request for a worktree branch",
@@ -1453,11 +1434,447 @@
                 "produces": [
                     "application/json"
                 ],
->>>>>>> bc4f873c
                 "tags": [
                     "git"
                 ],
-<<<<<<< HEAD
+                "summary": "Update pull request",
+                "parameters": [
+                    {
+                        "type": "string",
+                        "description": "Worktree ID",
+                        "name": "id",
+                        "in": "path",
+                        "required": true
+                    },
+                    {
+                        "description": "Pull request details",
+                        "name": "request",
+                        "in": "body",
+                        "required": true,
+                        "schema": {
+                            "$ref": "#/definitions/internal_handlers.CreatePullRequestRequest"
+                        }
+                    }
+                ],
+                "responses": {
+                    "200": {
+                        "description": "OK",
+                        "schema": {
+                            "$ref": "#/definitions/github_com_vanpelt_catnip_internal_models.PullRequestResponse"
+                        }
+                    }
+                }
+            },
+            "post": {
+                "description": "Creates a pull request for a worktree branch",
+                "consumes": [
+                    "application/json"
+                ],
+                "produces": [
+                    "application/json"
+                ],
+                "tags": [
+                    "git"
+                ],
+                "summary": "Create pull request",
+                "parameters": [
+                    {
+                        "type": "string",
+                        "description": "Worktree ID",
+                        "name": "id",
+                        "in": "path",
+                        "required": true
+                    },
+                    {
+                        "description": "Pull request details",
+                        "name": "request",
+                        "in": "body",
+                        "required": true,
+                        "schema": {
+                            "$ref": "#/definitions/internal_handlers.CreatePullRequestRequest"
+                        }
+                    }
+                ],
+                "responses": {
+                    "200": {
+                        "description": "OK",
+                        "schema": {
+                            "$ref": "#/definitions/github_com_vanpelt_catnip_internal_models.PullRequestResponse"
+                        }
+                    }
+                }
+            }
+        },
+        "/v1/git/worktrees/{id}/preview": {
+            "post": {
+                "description": "Creates a preview branch in the main repo for viewing changes outside container",
+                "produces": [
+                    "application/json"
+                ],
+                "tags": [
+                    "git"
+                ],
+                "summary": "Create worktree preview",
+                "parameters": [
+                    {
+                        "type": "string",
+                        "description": "Worktree ID",
+                        "name": "id",
+                        "in": "path",
+                        "required": true
+                    }
+                ],
+                "responses": {
+                    "200": {
+                        "description": "OK",
+                        "schema": {
+                            "$ref": "#/definitions/internal_handlers.WorktreeOperationResponse"
+                        }
+                    }
+                }
+            }
+        },
+        "/v1/git/worktrees/{id}/refresh": {
+            "post": {
+                "description": "Forces an immediate refresh of a worktree's cached status including commit counts",
+                "produces": [
+                    "application/json"
+                ],
+                "tags": [
+                    "git"
+                ],
+                "summary": "Force refresh worktree status",
+                "parameters": [
+                    {
+                        "type": "string",
+                        "description": "Worktree ID",
+                        "name": "id",
+                        "in": "path",
+                        "required": true
+                    }
+                ],
+                "responses": {
+                    "200": {
+                        "description": "OK",
+                        "schema": {
+                            "type": "object",
+                            "additionalProperties": {
+                                "type": "string"
+                            }
+                        }
+                    }
+                }
+            }
+        },
+        "/v1/git/worktrees/{id}/sync": {
+            "post": {
+                "description": "Syncs a worktree with its source branch using merge or rebase strategy",
+                "consumes": [
+                    "application/json"
+                ],
+                "produces": [
+                    "application/json"
+                ],
+                "tags": [
+                    "git"
+                ],
+                "summary": "Sync worktree with source branch",
+                "parameters": [
+                    {
+                        "type": "string",
+                        "description": "Worktree ID",
+                        "name": "id",
+                        "in": "path",
+                        "required": true
+                    },
+                    {
+                        "description": "Sync options",
+                        "name": "body",
+                        "in": "body",
+                        "required": true,
+                        "schema": {
+                            "type": "object",
+                            "additionalProperties": {
+                                "type": "string"
+                            }
+                        }
+                    }
+                ],
+                "responses": {
+                    "200": {
+                        "description": "OK",
+                        "schema": {
+                            "$ref": "#/definitions/internal_handlers.WorktreeOperationResponse"
+                        }
+                    }
+                }
+            }
+        },
+        "/v1/git/worktrees/{id}/sync/check": {
+            "get": {
+                "description": "Checks if syncing a worktree would cause merge conflicts",
+                "produces": [
+                    "application/json"
+                ],
+                "tags": [
+                    "git"
+                ],
+                "summary": "Check sync conflicts",
+                "parameters": [
+                    {
+                        "type": "string",
+                        "description": "Worktree ID",
+                        "name": "id",
+                        "in": "path",
+                        "required": true
+                    }
+                ],
+                "responses": {
+                    "200": {
+                        "description": "OK",
+                        "schema": {
+                            "$ref": "#/definitions/internal_handlers.ConflictCheckResponse"
+                        }
+                    }
+                }
+            }
+        },
+        "/v1/notifications": {
+            "post": {
+                "description": "Sends a notification event to all connected SSE clients, including the TUI app which can display native macOS notifications",
+                "consumes": [
+                    "application/json"
+                ],
+                "produces": [
+                    "application/json"
+                ],
+                "tags": [
+                    "notifications"
+                ],
+                "summary": "Send notification",
+                "parameters": [
+                    {
+                        "description": "Notification details",
+                        "name": "notification",
+                        "in": "body",
+                        "required": true,
+                        "schema": {
+                            "$ref": "#/definitions/internal_handlers.NotificationPayload"
+                        }
+                    }
+                ],
+                "responses": {
+                    "200": {
+                        "description": "Success response",
+                        "schema": {
+                            "type": "object",
+                            "additionalProperties": {
+                                "type": "string"
+                            }
+                        }
+                    },
+                    "400": {
+                        "description": "Bad request",
+                        "schema": {
+                            "type": "object",
+                            "additionalProperties": {
+                                "type": "string"
+                            }
+                        }
+                    }
+                }
+            }
+        },
+        "/v1/ports": {
+            "get": {
+                "description": "Returns a list of all currently detected ports with their service information",
+                "consumes": [
+                    "application/json"
+                ],
+                "produces": [
+                    "application/json"
+                ],
+                "tags": [
+                    "ports"
+                ],
+                "summary": "Get detected ports",
+                "responses": {
+                    "200": {
+                        "description": "List of detected ports and services",
+                        "schema": {
+                            "type": "object",
+                            "additionalProperties": true
+                        }
+                    }
+                }
+            }
+        },
+        "/v1/ports/mappings": {
+            "post": {
+                "description": "Records a mapping from container port to host port and broadcasts an SSE event",
+                "consumes": [
+                    "application/json"
+                ],
+                "produces": [
+                    "application/json"
+                ],
+                "tags": [
+                    "ports"
+                ],
+                "summary": "Set host port mapping for a container port",
+                "parameters": [
+                    {
+                        "description": "Mapping object with 'port' and 'host_port'",
+                        "name": "mapping",
+                        "in": "body",
+                        "required": true,
+                        "schema": {
+                            "type": "object",
+                            "additionalProperties": {
+                                "type": "integer"
+                            }
+                        }
+                    }
+                ],
+                "responses": {
+                    "200": {
+                        "description": "Mapping set",
+                        "schema": {
+                            "type": "object",
+                            "additionalProperties": {
+                                "type": "string"
+                            }
+                        }
+                    },
+                    "400": {
+                        "description": "Invalid request",
+                        "schema": {
+                            "type": "object",
+                            "additionalProperties": {
+                                "type": "string"
+                            }
+                        }
+                    }
+                }
+            }
+        },
+        "/v1/ports/mappings/{port}": {
+            "delete": {
+                "description": "Removes a mapping and broadcasts an SSE event with host_port=0",
+                "consumes": [
+                    "application/json"
+                ],
+                "produces": [
+                    "application/json"
+                ],
+                "tags": [
+                    "ports"
+                ],
+                "summary": "Delete host port mapping for a container port",
+                "parameters": [
+                    {
+                        "type": "integer",
+                        "description": "Container port",
+                        "name": "port",
+                        "in": "path",
+                        "required": true
+                    }
+                ],
+                "responses": {
+                    "200": {
+                        "description": "Mapping deleted",
+                        "schema": {
+                            "type": "object",
+                            "additionalProperties": {
+                                "type": "string"
+                            }
+                        }
+                    },
+                    "400": {
+                        "description": "Invalid port",
+                        "schema": {
+                            "type": "object",
+                            "additionalProperties": {
+                                "type": "string"
+                            }
+                        }
+                    }
+                }
+            }
+        },
+        "/v1/ports/{port}": {
+            "get": {
+                "description": "Returns detailed information about a specific port if it exists",
+                "consumes": [
+                    "application/json"
+                ],
+                "produces": [
+                    "application/json"
+                ],
+                "tags": [
+                    "ports"
+                ],
+                "summary": "Get port information",
+                "parameters": [
+                    {
+                        "type": "integer",
+                        "description": "Port number",
+                        "name": "port",
+                        "in": "path",
+                        "required": true
+                    }
+                ],
+                "responses": {
+                    "200": {
+                        "description": "Port information",
+                        "schema": {
+                            "$ref": "#/definitions/github_com_vanpelt_catnip_internal_services.ServiceInfo"
+                        }
+                    },
+                    "404": {
+                        "description": "Port not found",
+                        "schema": {
+                            "type": "object",
+                            "additionalProperties": {
+                                "type": "string"
+                            }
+                        }
+                    }
+                }
+            }
+        },
+        "/v1/pty": {
+            "get": {
+                "description": "Establishes a WebSocket connection for terminal access",
+                "tags": [
+                    "pty"
+                ],
+                "summary": "Create PTY WebSocket connection",
+                "parameters": [
+                    {
+                        "type": "string",
+                        "description": "Session ID",
+                        "name": "session",
+                        "in": "query",
+                        "required": true
+                    }
+                ],
+                "responses": {
+                    "101": {
+                        "description": "Switching Protocols",
+                        "schema": {
+                            "type": "string"
+                        }
+                    }
+                }
+            }
+        },
+        "/v1/pty/prompt": {
+            "post": {
+                "description": "Sends prompt to PTY session, waits for readiness",
+                "tags": [
+                    "pty"
+                ],
                 "summary": "Send prompt to PTY",
                 "parameters": [
                     {
@@ -1564,96 +1981,64 @@
                         "schema": {
                             "type": "object",
                             "additionalProperties": true
-=======
-                "summary": "Update pull request",
-                "parameters": [
-                    {
-                        "type": "string",
-                        "description": "Worktree ID",
-                        "name": "id",
-                        "in": "path",
-                        "required": true
-                    },
-                    {
-                        "description": "Pull request details",
-                        "name": "request",
-                        "in": "body",
-                        "required": true,
-                        "schema": {
-                            "$ref": "#/definitions/internal_handlers.CreatePullRequestRequest"
->>>>>>> bc4f873c
-                        }
-                    }
-                ],
-                "responses": {
-                    "200": {
-                        "description": "OK",
-                        "schema": {
-                            "$ref": "#/definitions/github_com_vanpelt_catnip_internal_models.PullRequestResponse"
-                        }
-                    }
-                }
-            },
-            "post": {
-                "description": "Creates a pull request for a worktree branch",
-                "consumes": [
-                    "application/json"
-                ],
-                "produces": [
-                    "application/json"
-                ],
-                "tags": [
-                    "git"
-                ],
-                "summary": "Create pull request",
-                "parameters": [
-                    {
-                        "type": "string",
-                        "description": "Worktree ID",
-                        "name": "id",
-                        "in": "path",
-                        "required": true
-                    },
-                    {
-                        "description": "Pull request details",
-                        "name": "request",
-                        "in": "body",
-                        "required": true,
-                        "schema": {
-                            "$ref": "#/definitions/internal_handlers.CreatePullRequestRequest"
-                        }
-                    }
-                ],
-                "responses": {
-                    "200": {
-                        "description": "OK",
-                        "schema": {
-                            "$ref": "#/definitions/github_com_vanpelt_catnip_internal_models.PullRequestResponse"
-                        }
-                    }
-                }
-            }
-        },
-<<<<<<< HEAD
+                        }
+                    }
+                }
+            }
+        },
+        "/v1/sessions": {
+            "get": {
+                "description": "Returns all sessions including ended ones",
+                "produces": [
+                    "application/json"
+                ],
+                "tags": [
+                    "sessions"
+                ],
+                "summary": "Get all sessions",
+                "responses": {
+                    "200": {
+                        "description": "OK",
+                        "schema": {
+                            "$ref": "#/definitions/internal_handlers.SessionsResponse"
+                        }
+                    }
+                }
+            }
+        },
+        "/v1/sessions/active": {
+            "get": {
+                "description": "Returns all active sessions (not ended)",
+                "produces": [
+                    "application/json"
+                ],
+                "tags": [
+                    "sessions"
+                ],
+                "summary": "Get active sessions",
+                "responses": {
+                    "200": {
+                        "description": "OK",
+                        "schema": {
+                            "$ref": "#/definitions/internal_handlers.SessionsResponse"
+                        }
+                    }
+                }
+            }
+        },
         "/v1/sessions/workspace/{workspace}": {
             "get": {
                 "description": "Returns session information for a specific workspace. Accepts workspace ID (UUID) or path. Use ?full=true for complete session data including messages. Supports conditional requests via If-None-Match header for efficient polling.",
-=======
-        "/v1/git/worktrees/{id}/preview": {
-            "post": {
-                "description": "Creates a preview branch in the main repo for viewing changes outside container",
->>>>>>> bc4f873c
-                "produces": [
-                    "application/json"
-                ],
-                "tags": [
-                    "git"
-                ],
-                "summary": "Create worktree preview",
+                "produces": [
+                    "application/json"
+                ],
+                "tags": [
+                    "sessions"
+                ],
+                "summary": "Get session by workspace",
                 "parameters": [
                     {
                         "type": "string",
-<<<<<<< HEAD
                         "description": "Workspace ID (UUID) or directory path",
                         "name": "workspace",
                         "in": "path",
@@ -1670,468 +2055,17 @@
                         "description": "ETag from previous request",
                         "name": "If-None-Match",
                         "in": "header"
-=======
-                        "description": "Worktree ID",
-                        "name": "id",
-                        "in": "path",
-                        "required": true
->>>>>>> bc4f873c
-                    }
-                ],
-                "responses": {
-                    "200": {
-                        "description": "OK",
-                        "schema": {
-                            "$ref": "#/definitions/internal_handlers.WorktreeOperationResponse"
+                    }
+                ],
+                "responses": {
+                    "200": {
+                        "description": "Basic session info when full=false",
+                        "schema": {
+                            "$ref": "#/definitions/internal_handlers.ActiveSessionInfo"
                         }
                     },
                     "304": {
                         "description": "Not Modified - content unchanged"
-                    }
-                }
-            }
-        },
-        "/v1/git/worktrees/{id}/refresh": {
-            "post": {
-                "description": "Forces an immediate refresh of a worktree's cached status including commit counts",
-                "produces": [
-                    "application/json"
-                ],
-                "tags": [
-                    "git"
-                ],
-                "summary": "Force refresh worktree status",
-                "parameters": [
-                    {
-                        "type": "string",
-                        "description": "Worktree ID",
-                        "name": "id",
-                        "in": "path",
-                        "required": true
-                    }
-                ],
-                "responses": {
-                    "200": {
-                        "description": "OK",
-                        "schema": {
-                            "type": "object",
-                            "additionalProperties": {
-                                "type": "string"
-                            }
-                        }
-                    }
-                }
-            }
-        },
-        "/v1/git/worktrees/{id}/sync": {
-            "post": {
-                "description": "Syncs a worktree with its source branch using merge or rebase strategy",
-                "consumes": [
-                    "application/json"
-                ],
-                "produces": [
-                    "application/json"
-                ],
-                "tags": [
-                    "git"
-                ],
-                "summary": "Sync worktree with source branch",
-                "parameters": [
-                    {
-                        "type": "string",
-                        "description": "Worktree ID",
-                        "name": "id",
-                        "in": "path",
-                        "required": true
-                    },
-                    {
-                        "description": "Sync options",
-                        "name": "body",
-                        "in": "body",
-                        "required": true,
-                        "schema": {
-                            "type": "object",
-                            "additionalProperties": {
-                                "type": "string"
-                            }
-                        }
-                    }
-                ],
-                "responses": {
-                    "200": {
-                        "description": "OK",
-                        "schema": {
-                            "$ref": "#/definitions/internal_handlers.WorktreeOperationResponse"
-                        }
-                    }
-                }
-            }
-        },
-        "/v1/git/worktrees/{id}/sync/check": {
-            "get": {
-                "description": "Checks if syncing a worktree would cause merge conflicts",
-                "produces": [
-                    "application/json"
-                ],
-                "tags": [
-                    "git"
-                ],
-                "summary": "Check sync conflicts",
-                "parameters": [
-                    {
-                        "type": "string",
-                        "description": "Worktree ID",
-                        "name": "id",
-                        "in": "path",
-                        "required": true
-                    }
-                ],
-                "responses": {
-                    "200": {
-                        "description": "OK",
-                        "schema": {
-                            "$ref": "#/definitions/internal_handlers.ConflictCheckResponse"
-                        }
-                    }
-                }
-            }
-        },
-        "/v1/notifications": {
-            "post": {
-                "description": "Sends a notification event to all connected SSE clients, including the TUI app which can display native macOS notifications",
-                "consumes": [
-                    "application/json"
-                ],
-                "produces": [
-                    "application/json"
-                ],
-                "tags": [
-                    "notifications"
-                ],
-                "summary": "Send notification",
-                "parameters": [
-                    {
-                        "description": "Notification details",
-                        "name": "notification",
-                        "in": "body",
-                        "required": true,
-                        "schema": {
-                            "$ref": "#/definitions/internal_handlers.NotificationPayload"
-                        }
-                    }
-                ],
-                "responses": {
-                    "200": {
-                        "description": "Success response",
-                        "schema": {
-                            "type": "object",
-                            "additionalProperties": {
-                                "type": "string"
-                            }
-                        }
-                    },
-                    "400": {
-                        "description": "Bad request",
-                        "schema": {
-                            "type": "object",
-                            "additionalProperties": {
-                                "type": "string"
-                            }
-                        }
-                    }
-                }
-            }
-        },
-        "/v1/ports": {
-            "get": {
-                "description": "Returns a list of all currently detected ports with their service information",
-                "consumes": [
-                    "application/json"
-                ],
-                "produces": [
-                    "application/json"
-                ],
-                "tags": [
-                    "ports"
-                ],
-                "summary": "Get detected ports",
-                "responses": {
-                    "200": {
-                        "description": "List of detected ports and services",
-                        "schema": {
-                            "type": "object",
-                            "additionalProperties": true
-                        }
-                    }
-                }
-            }
-        },
-        "/v1/ports/mappings": {
-            "post": {
-                "description": "Records a mapping from container port to host port and broadcasts an SSE event",
-                "consumes": [
-                    "application/json"
-                ],
-                "produces": [
-                    "application/json"
-                ],
-                "tags": [
-                    "ports"
-                ],
-                "summary": "Set host port mapping for a container port",
-                "parameters": [
-                    {
-                        "description": "Mapping object with 'port' and 'host_port'",
-                        "name": "mapping",
-                        "in": "body",
-                        "required": true,
-                        "schema": {
-                            "type": "object",
-                            "additionalProperties": {
-                                "type": "integer"
-                            }
-                        }
-                    }
-                ],
-                "responses": {
-                    "200": {
-                        "description": "Mapping set",
-                        "schema": {
-                            "type": "object",
-                            "additionalProperties": {
-                                "type": "string"
-                            }
-                        }
-                    },
-                    "400": {
-                        "description": "Invalid request",
-                        "schema": {
-                            "type": "object",
-                            "additionalProperties": {
-                                "type": "string"
-                            }
-                        }
-                    }
-                }
-            }
-        },
-        "/v1/ports/mappings/{port}": {
-            "delete": {
-                "description": "Removes a mapping and broadcasts an SSE event with host_port=0",
-                "consumes": [
-                    "application/json"
-                ],
-                "produces": [
-                    "application/json"
-                ],
-                "tags": [
-                    "ports"
-                ],
-                "summary": "Delete host port mapping for a container port",
-                "parameters": [
-                    {
-                        "type": "integer",
-                        "description": "Container port",
-                        "name": "port",
-                        "in": "path",
-                        "required": true
-                    }
-                ],
-                "responses": {
-                    "200": {
-                        "description": "Mapping deleted",
-                        "schema": {
-                            "type": "object",
-                            "additionalProperties": {
-                                "type": "string"
-                            }
-                        }
-                    },
-                    "400": {
-                        "description": "Invalid port",
-                        "schema": {
-                            "type": "object",
-                            "additionalProperties": {
-                                "type": "string"
-                            }
-                        }
-                    }
-                }
-            }
-        },
-        "/v1/ports/{port}": {
-            "get": {
-                "description": "Returns detailed information about a specific port if it exists",
-                "consumes": [
-                    "application/json"
-                ],
-                "produces": [
-                    "application/json"
-                ],
-                "tags": [
-                    "ports"
-                ],
-                "summary": "Get port information",
-                "parameters": [
-                    {
-                        "type": "integer",
-                        "description": "Port number",
-                        "name": "port",
-                        "in": "path",
-                        "required": true
-                    }
-                ],
-                "responses": {
-                    "200": {
-                        "description": "Port information",
-                        "schema": {
-                            "$ref": "#/definitions/github_com_vanpelt_catnip_internal_services.ServiceInfo"
-                        }
-                    },
-                    "404": {
-                        "description": "Port not found",
-                        "schema": {
-                            "type": "object",
-                            "additionalProperties": {
-                                "type": "string"
-                            }
-                        }
-                    }
-                }
-            }
-        },
-        "/v1/pty": {
-            "get": {
-                "description": "Establishes a WebSocket connection for terminal access",
-                "tags": [
-                    "pty"
-                ],
-                "summary": "Create PTY WebSocket connection",
-                "parameters": [
-                    {
-                        "type": "string",
-                        "description": "Session ID",
-                        "name": "session",
-                        "in": "query",
-                        "required": true
-                    }
-                ],
-                "responses": {
-                    "101": {
-                        "description": "Switching Protocols",
-                        "schema": {
-                            "type": "string"
-                        }
-                    }
-                }
-            }
-        },
-        "/v1/pty/sse": {
-            "get": {
-                "description": "Establishes a Server-Sent Events connection for terminal streaming",
-                "tags": [
-                    "pty"
-                ],
-                "summary": "Create PTY SSE connection",
-                "parameters": [
-                    {
-                        "type": "string",
-                        "description": "Session ID",
-                        "name": "session",
-                        "in": "query",
-                        "required": true
-                    },
-                    {
-                        "type": "string",
-                        "description": "Agent type (claude, bash, etc)",
-                        "name": "agent",
-                        "in": "query"
-                    },
-                    {
-                        "type": "string",
-                        "description": "Prompt to send to PTY session",
-                        "name": "prompt",
-                        "in": "query"
-                    }
-                ],
-                "responses": {
-                    "200": {
-                        "description": "Stream of terminal events"
-                    }
-                }
-            }
-        },
-        "/v1/sessions": {
-            "get": {
-                "description": "Returns all sessions including ended ones",
-                "produces": [
-                    "application/json"
-                ],
-                "tags": [
-                    "sessions"
-                ],
-                "summary": "Get all sessions",
-                "responses": {
-                    "200": {
-                        "description": "OK",
-                        "schema": {
-                            "$ref": "#/definitions/internal_handlers.SessionsResponse"
-                        }
-                    }
-                }
-            }
-        },
-        "/v1/sessions/active": {
-            "get": {
-                "description": "Returns all active sessions (not ended)",
-                "produces": [
-                    "application/json"
-                ],
-                "tags": [
-                    "sessions"
-                ],
-                "summary": "Get active sessions",
-                "responses": {
-                    "200": {
-                        "description": "OK",
-                        "schema": {
-                            "$ref": "#/definitions/internal_handlers.SessionsResponse"
-                        }
-                    }
-                }
-            }
-        },
-        "/v1/sessions/workspace/{workspace}": {
-            "get": {
-                "description": "Returns session information for a specific workspace directory. Use ?full=true for complete session data including messages.",
-                "produces": [
-                    "application/json"
-                ],
-                "tags": [
-                    "sessions"
-                ],
-                "summary": "Get session by workspace",
-                "parameters": [
-                    {
-                        "type": "string",
-                        "description": "Workspace directory path",
-                        "name": "workspace",
-                        "in": "path",
-                        "required": true
-                    },
-                    {
-                        "type": "boolean",
-                        "description": "Include full session data with messages and user prompts",
-                        "name": "full",
-                        "in": "query"
-                    }
-                ],
-                "responses": {
-                    "200": {
-                        "description": "Basic session info when full=false",
-                        "schema": {
-                            "$ref": "#/definitions/internal_handlers.ActiveSessionInfo"
-                        }
                     }
                 }
             },
