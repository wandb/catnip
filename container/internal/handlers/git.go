--- conflicted
+++ resolved
@@ -293,13 +293,8 @@
 	}
 
 	// Parse body if present, but don't require it for backwards compatibility
-<<<<<<< HEAD
-	c.BodyParser(&mergeRequest)
-
-=======
 	_ = c.BodyParser(&mergeRequest)
-	
->>>>>>> f267d1b7
+
 	if err := h.gitService.MergeWorktreeToMain(worktreeID, mergeRequest.Squash); err != nil {
 		// Check if this is a merge conflict error
 		var mergeConflictErr *models.MergeConflictError
