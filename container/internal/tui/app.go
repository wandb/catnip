package tui

import (
	"context"
	_ "embed"
	"fmt"
	"log"
	"net/http"
	"os"
	"runtime"
	"strings"
	"time"

	"github.com/charmbracelet/bubbles/spinner"
	"github.com/charmbracelet/bubbles/textinput"
	"github.com/charmbracelet/bubbles/viewport"
	tea "github.com/charmbracelet/bubbletea"
	"github.com/charmbracelet/lipgloss"
	"github.com/vanpelt/catnip/internal/services"
	"github.com/vanpelt/catnip/internal/tui/components"
)

//go:embed logo.ascii
var embeddedLogo string

//go:embed logo-small.ascii
var embeddedSmallLogo string

var debugLogger *log.Logger
var debugEnabled bool

func init() {
	debugEnabled = os.Getenv("DEBUG") == "true"
	if debugEnabled {
		logFile, err := os.OpenFile("/tmp/catctrl-debug.log", os.O_CREATE|os.O_WRONLY|os.O_APPEND, 0600)
		if err != nil {
			log.Fatalln("Failed to open debug log file:", err)
		}
		debugLogger = log.New(logFile, "", log.LstdFlags|log.Lmicroseconds)
		debugLogger.Println("=== TUI DEBUG LOG STARTED ===")
	}
}

func debugLog(format string, args ...interface{}) {
	if debugEnabled && debugLogger != nil {
		debugLogger.Printf(format+"\n", args...)
	}
}

// App represents the main TUI application
type App struct {
	containerService *services.ContainerService
	containerName    string
	program          *tea.Program
	sseClient        *SSEClient

	// Initialization parameters
	containerImage string
	devMode        bool
	refreshFlag    bool
	sshEnabled     bool
	version        string
}

// NewApp creates a new application instance
func NewApp(containerService *services.ContainerService, containerName, workDir, containerImage string, devMode, refreshFlag bool, customPorts []string, sshEnabled bool, version string) *App {
	return &App{
		containerService: containerService,
		containerName:    containerName,
		containerImage:   containerImage,
		devMode:          devMode,
		refreshFlag:      refreshFlag,
		sshEnabled:       sshEnabled,
		version:          version,
	}
}

// Run starts the TUI application
func (a *App) Run(ctx context.Context, workDir string, customPorts []string) error {
	// Initialize search input
	searchInput := textinput.New()
	searchInput.Placeholder = "Enter search pattern (regex supported)..."
	searchInput.CharLimit = 100
	searchInput.Width = 50
	searchInput.Prompt = "🔍 "
	searchInput.PromptStyle = lipgloss.NewStyle().Foreground(lipgloss.Color(components.ColorPrimary)).Bold(true)
	searchInput.TextStyle = lipgloss.NewStyle().Foreground(lipgloss.Color(components.ColorText))
	searchInput.Cursor.Style = lipgloss.NewStyle().Foreground(lipgloss.Color(components.ColorAccent)).Bold(true)

	// Initialize viewports
	logsViewport := viewport.New(80, 20)
	shellViewport := viewport.New(80, 24)

	// Initialize SSE client
	sseClient := NewSSEClient("http://localhost:8080/v1/events", nil)

	// Create the model - always with initialization
	m := NewModel(a.containerService, a.containerName, workDir, a.containerImage, a.devMode, a.refreshFlag, customPorts, a.sshEnabled, a.version)
<<<<<<< HEAD

	// Set up the detailed model state
=======
>>>>>>> 5ff09cd9
	m.logsViewport = logsViewport
	m.searchInput = searchInput
	m.shellViewport = shellViewport
	m.shellSpinner = spinner.New()
	m.sseClient = sseClient
	m.sseStarted = true // SSE will be started immediately

	// Initialize spinner
	m.shellSpinner.Spinner = spinner.Dot
	m.shellSpinner.Style = lipgloss.NewStyle().Foreground(lipgloss.Color("205"))

	a.program = tea.NewProgram(m, tea.WithAltScreen())

	// Initialize the shell manager with the program
	InitShellManager(a.program)

	// Update SSE client with the program reference
	sseClient.program = a.program
	a.sseClient = sseClient

	// Start SSE client immediately
	sseClient.Start()

	_, err := a.program.Run()

	// Clean up SSE client if it was started
	if a.sseClient != nil {
		a.sseClient.Stop()
	}

	return err
}

// Init initializes the model and returns initial commands
func (m Model) Init() tea.Cmd {
	return m.initCommands()
}

// View renders the current view
func (m Model) View() string {
	if m.width == 0 {
		return ""
	}

	// Get content from current view
	content := m.GetCurrentView().Render(&m)

	// Header
	headerStyle := components.HeaderStyle.Width(m.width-2).Padding(0, 1)
	header := headerStyle.Render(fmt.Sprintf("🐱 Catnip - %s", m.version))

	// Footer
	footer := m.renderFooter()

	// Main content area
	mainHeight := m.height - 4 // Account for header and footer
	mainStyle := components.MainContentStyle.Width(m.width - 2).Height(mainHeight)
	mainContent := mainStyle.Render(content)

	result := lipgloss.JoinVertical(lipgloss.Left, header, mainContent, footer)
	return result
}

// renderFooter renders the appropriate footer for the current view
func (m Model) renderFooter() string {
	footerStyle := components.FooterStyle.Width(m.width - 2)

	switch m.currentView {
	case InitializationView:
		if initView, ok := m.views[InitializationView].(*InitializationViewImpl); ok && initView.currentAction != "" {
			return footerStyle.Render(fmt.Sprintf("%s • Press q to quit", initView.currentAction))
		}
		return footerStyle.Render("Initializing container... Press q to quit")
	case OverviewView:
		return footerStyle.Render("Press l for logs, t for terminal, 0 to open UI, 1-9 to open ports, q to quit")
	case ShellView:
		scrollKey := "Alt"
		if runtime.GOOS == "darwin" {
			scrollKey = "Option"
		}
		return footerStyle.Render(fmt.Sprintf("Ctrl+O: overview | Ctrl+Q: quit | %s+↑↓/PgUp/PgDn: scroll", scrollKey))
	case LogsView:
		if m.searchMode {
			// Replace footer with search input
			searchPrompt := "Search: "
			searchContent := searchPrompt + m.searchInput.View() + " (Enter to apply, Esc to cancel)"
			return footerStyle.Render(searchContent)
		} else {
			if m.searchPattern != "" {
				return footerStyle.Render("/ search, c clear filter, ↑↓ scroll, o overview, q quit • Streaming filtered logs")
			} else {
				return footerStyle.Render("/ search, c clear filter, ↑↓ scroll, o overview, q quit • Auto-refresh: ON")
			}
		}
	}
	return footerStyle.Render("")
}

// Helper functions that are still needed

// loadLogo reads the ASCII logo from the embedded string with fallback based on width
func loadLogo(width int) []string {
	var logoContent string

	// Use smaller logo for medium widths, no logo for small widths
	if width < 100 {
		return []string{} // No logo for very narrow terminals
	} else if width <= 140 {
		logoContent = embeddedSmallLogo // Small logo for medium terminals (100-140)
	} else {
		logoContent = embeddedLogo // Full logo for wide terminals (>140)
	}

	lines := strings.Split(logoContent, "\n")
	return lines
}

// isAppReady checks if the app is ready by hitting the /health endpoint
func isAppReady(baseURL string) bool {
	client := &http.Client{Timeout: 2 * time.Second}
	resp, err := client.Get(baseURL + "/health")
	if err != nil {
		return false
	}
	defer resp.Body.Close()

	return resp.StatusCode == http.StatusOK
}<|MERGE_RESOLUTION|>--- conflicted
+++ resolved
@@ -96,11 +96,6 @@
 
 	// Create the model - always with initialization
 	m := NewModel(a.containerService, a.containerName, workDir, a.containerImage, a.devMode, a.refreshFlag, customPorts, a.sshEnabled, a.version)
-<<<<<<< HEAD
-
-	// Set up the detailed model state
-=======
->>>>>>> 5ff09cd9
 	m.logsViewport = logsViewport
 	m.searchInput = searchInput
 	m.shellViewport = shellViewport
