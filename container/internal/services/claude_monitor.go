--- conflicted
+++ resolved
@@ -252,11 +252,6 @@
 
 // isWorktreeDirectory checks if a directory is a git worktree
 func (s *ClaudeMonitorService) isWorktreeDirectory(dir string) bool {
-<<<<<<< HEAD
-	// Check if directory is under workspace directory
-	workspacePrefix := config.Runtime.WorkspaceDir + "/"
-	if !strings.HasPrefix(dir, workspacePrefix) {
-=======
 	// Check if directory is under the configured workspace directory (managed worktrees)
 	workspaceDir := config.Runtime.WorkspaceDir
 	if workspaceDir != "" && strings.HasPrefix(dir, workspaceDir+"/") {
@@ -275,7 +270,6 @@
 	// Skip if it's already under our managed workspace
 	workspaceDir := config.Runtime.WorkspaceDir
 	if workspaceDir != "" && strings.HasPrefix(dir, workspaceDir+"/") {
->>>>>>> f694d3bc
 		return false
 	}
 
