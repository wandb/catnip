--- conflicted
+++ resolved
@@ -1,12 +1,7 @@
-<<<<<<< HEAD
 import { Link, useNavigate } from "@tanstack/react-router";
-import { type Worktree } from "@/lib/git-api";
-import { Textarea } from "@/components/ui/textarea";
-import { Button } from "@/components/ui/button";
-=======
-import { Link } from "@tanstack/react-router";
 import { Button } from "@/components/ui/button";
 import { Badge } from "@/components/ui/badge";
+import { Textarea } from "@/components/ui/textarea";
 import {
   DropdownMenu,
   DropdownMenuContent,
@@ -26,7 +21,6 @@
 } from "lucide-react";
 import { type Worktree } from "@/lib/git-api";
 import { getRelativeTime } from "@/lib/git-utils";
->>>>>>> 7546b06b
 import { useState } from "react";
 
 interface WorkspaceCardProps {
@@ -34,8 +28,7 @@
   onDelete?: (id: string, name: string) => void;
 }
 
-<<<<<<< HEAD
-export function WorkspaceCard({ worktree }: WorkspaceCardProps) {
+export function WorkspaceCard({ worktree, onDelete }: WorkspaceCardProps) {
   const [prompt, setPrompt] = useState("");
   const navigate = useNavigate();
 
@@ -53,158 +46,6 @@
     }
   };
 
-  return (
-    <div className="w-[350px] h-[350px] border rounded-lg bg-card hover:bg-muted flex flex-col justify-between p-4 transition-colors">
-      <div className="space-y-3">
-        <Link
-          to="/terminal/$sessionId"
-          params={{ sessionId: encodeURIComponent(worktree.name) }}
-          className="block space-y-1 hover:opacity-80 transition-opacity"
-        >
-          <h2 className="text-xl font-semibold break-all">{worktree.name}</h2>
-          <p className="text-sm text-muted-foreground break-all">
-            {worktree.branch}
-          </p>
-        </Link>
-
-        <form onSubmit={handlePromptSubmit} className="space-y-2">
-          <Textarea
-            placeholder="Ask Claude to help with this workspace..."
-            value={prompt}
-            onChange={(e) => setPrompt(e.target.value)}
-            className="text-sm resize-none min-h-[40px] max-h-[120px]"
-            rows={1}
-            style={{
-              height: "auto",
-              minHeight: "40px",
-              maxHeight: "120px",
-              overflowY: prompt.length > 0 ? "auto" : "hidden",
-            }}
-            onInput={(e) => {
-              const target = e.target as HTMLTextAreaElement;
-              target.style.height = "auto";
-              target.style.height = Math.min(target.scrollHeight, 120) + "px";
-            }}
-          />
-          <Button
-            type="submit"
-            size="sm"
-            className="w-full"
-            disabled={!prompt.trim()}
-          >
-            Chat with Claude
-          </Button>
-        </form>
-      </div>
-
-      <div className="text-sm text-muted-foreground">
-        {worktree.commit_count} commit{worktree.commit_count === 1 ? "" : "s"}
-=======
-interface CommitHashDisplayProps {
-  commitHash: string;
-}
-
-function CommitHashDisplay({ commitHash }: CommitHashDisplayProps) {
-  const [copiedHash, setCopiedHash] = useState<string | null>(null);
-
-  const copyToClipboard = async (text: string) => {
-    try {
-      await navigator.clipboard.writeText(text);
-      setCopiedHash(text);
-      setTimeout(() => setCopiedHash(null), 2000);
-    } catch (err) {
-      console.error("Failed to copy:", err);
-    }
-  };
-
-  const isCopied = copiedHash === commitHash;
-  return (
-    <button
-      onClick={(e) => {
-        e.preventDefault();
-        e.stopPropagation();
-        copyToClipboard(commitHash);
-      }}
-      className="font-mono text-xs text-muted-foreground hover:text-foreground hover:bg-muted/50 rounded px-1 py-0.5 transition-colors inline-flex items-center gap-1 group cursor-pointer"
-      title={commitHash}
-    >
-      {commitHash.slice(0, 7)}
-      {isCopied ? (
-        <Check className="w-3 h-3 text-green-500 opacity-100 transition-opacity" />
-      ) : (
-        <Copy className="w-3 h-3 opacity-0 group-hover:opacity-100 transition-opacity" />
-      )}
-    </button>
-  );
-}
-
-interface WorkspaceActionsProps {
-  worktree: Worktree;
-  onDelete?: (id: string, name: string) => void;
-}
-
-function WorkspaceActions({ worktree, onDelete }: WorkspaceActionsProps) {
-  const handleDelete = (e: React.MouseEvent) => {
-    e.preventDefault();
-    e.stopPropagation();
-    if (onDelete) {
-      onDelete(worktree.id, worktree.name);
-    }
-  };
-
-  return (
-    <DropdownMenu>
-      <DropdownMenuTrigger asChild>
-        <Button 
-          variant="ghost" 
-          size="sm" 
-          className="h-8 w-8 p-0"
-          onClick={(e) => {
-            e.preventDefault();
-            e.stopPropagation();
-          }}
-        >
-          <MoreHorizontal size={16} />
-        </Button>
-      </DropdownMenuTrigger>
-      <DropdownMenuContent align="end">
-        <DropdownMenuItem asChild>
-          <Link
-            to="/terminal/$sessionId"
-            params={{ sessionId: encodeURIComponent(worktree.name) }}
-            className="flex items-center gap-2"
-          >
-            <Terminal size={16} />
-            Open Terminal
-          </Link>
-        </DropdownMenuItem>
-        
-        <DropdownMenuItem asChild>
-          <Link
-            to="/terminal/$sessionId"
-            params={{ sessionId: encodeURIComponent(worktree.name) }}
-            search={{ agent: "claude" }}
-            className="flex items-center gap-2"
-          >
-            <User size={16} />
-            Open with Claude
-          </Link>
-        </DropdownMenuItem>
-
-        <DropdownMenuSeparator />
-
-        {onDelete && (
-          <DropdownMenuItem onClick={handleDelete} className="text-red-600">
-            <Trash2 size={16} />
-            Delete Workspace
-          </DropdownMenuItem>
-        )}
-      </DropdownMenuContent>
-    </DropdownMenu>
-  );
-}
-
-export function WorkspaceCard({ worktree, onDelete }: WorkspaceCardProps) {
   return (
     <div className="w-[350px] h-[350px] border rounded-lg bg-card hover:bg-muted flex flex-col justify-between p-4 transition-colors relative group">
       {/* Header with title and actions */}
@@ -250,12 +91,44 @@
             <span className="text-sm text-muted-foreground">Commit:</span>
             <CommitHashDisplay commitHash={worktree.commit_hash} />
           </div>
-          
+
           <div className="flex items-center gap-2">
             <span className="text-sm text-muted-foreground">Source:</span>
-            <span className="text-sm font-medium">{worktree.source_branch}</span>
-          </div>
-        </div>
+            <span className="text-sm font-medium">
+              {worktree.source_branch}
+            </span>
+          </div>
+        </div>
+
+        {/* Prompt input form */}
+        <form onSubmit={handlePromptSubmit} className="space-y-2">
+          <Textarea
+            placeholder="Ask Claude to help with this workspace..."
+            value={prompt}
+            onChange={(e) => setPrompt(e.target.value)}
+            className="text-sm resize-none min-h-[40px] max-h-[80px]"
+            rows={1}
+            style={{
+              height: "auto",
+              minHeight: "40px",
+              maxHeight: "80px",
+              overflowY: prompt.length > 0 ? "auto" : "hidden",
+            }}
+            onInput={(e) => {
+              const target = e.target as HTMLTextAreaElement;
+              target.style.height = "auto";
+              target.style.height = Math.min(target.scrollHeight, 80) + "px";
+            }}
+          />
+          <Button
+            type="submit"
+            size="sm"
+            className="w-full"
+            disabled={!prompt.trim()}
+          >
+            Chat with Claude
+          </Button>
+        </form>
       </div>
 
       {/* Footer with stats */}
@@ -266,17 +139,121 @@
             <span>{getRelativeTime(worktree.created_at)}</span>
           </div>
           <div>
-            {worktree.commit_count} commit{worktree.commit_count === 1 ? "" : "s"}
-          </div>
-        </div>
-        
+            {worktree.commit_count} commit
+            {worktree.commit_count === 1 ? "" : "s"}
+          </div>
+        </div>
+
         {worktree.commits_behind > 0 && (
           <div className="text-xs text-orange-600">
             {worktree.commits_behind} commits behind {worktree.source_branch}
           </div>
         )}
->>>>>>> 7546b06b
       </div>
     </div>
   );
+}
+
+interface CommitHashDisplayProps {
+  commitHash: string;
+}
+
+function CommitHashDisplay({ commitHash }: CommitHashDisplayProps) {
+  const [copiedHash, setCopiedHash] = useState<string | null>(null);
+
+  const copyToClipboard = async (text: string) => {
+    try {
+      await navigator.clipboard.writeText(text);
+      setCopiedHash(text);
+      setTimeout(() => setCopiedHash(null), 2000);
+    } catch (err) {
+      console.error("Failed to copy:", err);
+    }
+  };
+
+  const isCopied = copiedHash === commitHash;
+  return (
+    <button
+      onClick={(e) => {
+        e.preventDefault();
+        e.stopPropagation();
+        void copyToClipboard(commitHash);
+      }}
+      className="font-mono text-xs text-muted-foreground hover:text-foreground hover:bg-muted/50 rounded px-1 py-0.5 transition-colors inline-flex items-center gap-1 group cursor-pointer"
+      title={commitHash}
+    >
+      {commitHash.slice(0, 7)}
+      {isCopied ? (
+        <Check className="w-3 h-3 text-green-500 opacity-100 transition-opacity" />
+      ) : (
+        <Copy className="w-3 h-3 opacity-0 group-hover:opacity-100 transition-opacity" />
+      )}
+    </button>
+  );
+}
+
+interface WorkspaceActionsProps {
+  worktree: Worktree;
+  onDelete?: (id: string, name: string) => void;
+}
+
+function WorkspaceActions({ worktree, onDelete }: WorkspaceActionsProps) {
+  const handleDelete = (e: React.MouseEvent) => {
+    e.preventDefault();
+    e.stopPropagation();
+    if (onDelete) {
+      onDelete(worktree.id, worktree.name);
+    }
+  };
+
+  return (
+    <DropdownMenu>
+      <DropdownMenuTrigger asChild>
+        <Button
+          variant="ghost"
+          size="sm"
+          className="h-8 w-8 p-0"
+          onClick={(e) => {
+            e.preventDefault();
+            e.stopPropagation();
+          }}
+        >
+          <MoreHorizontal size={16} />
+        </Button>
+      </DropdownMenuTrigger>
+      <DropdownMenuContent align="end">
+        <DropdownMenuItem asChild>
+          <Link
+            to="/terminal/$sessionId"
+            params={{ sessionId: encodeURIComponent(worktree.name) }}
+            className="flex items-center gap-2"
+          >
+            <Terminal size={16} />
+            Open Terminal
+          </Link>
+        </DropdownMenuItem>
+
+        <DropdownMenuItem asChild>
+          <Link
+            to="/terminal/$sessionId"
+            params={{ sessionId: encodeURIComponent(worktree.name) }}
+            search={{ agent: "claude" }}
+            className="flex items-center gap-2"
+          >
+            <User size={16} />
+            Open with Claude
+          </Link>
+        </DropdownMenuItem>
+
+        <DropdownMenuSeparator />
+
+        {onDelete && (
+          <DropdownMenuItem onClick={handleDelete} className="text-red-600">
+            <Trash2 size={16} />
+            Delete Workspace
+          </DropdownMenuItem>
+        )}
+      </DropdownMenuContent>
+    </DropdownMenu>
+  );
 }