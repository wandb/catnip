--- conflicted
+++ resolved
@@ -1,15 +1,5 @@
-<<<<<<< HEAD
-import { useEffect, useRef, useCallback, useState } from "react";
-import { useXTerm } from "react-xtermjs";
-import { FitAddon } from "@xterm/addon-fit";
-import { WebLinksAddon } from "@xterm/addon-web-links";
-import { WebglAddon } from "@xterm/addon-webgl";
-import { useWebSocket as useWebSocketContext } from "@/lib/hooks";
-import { FileDropAddon } from "@/lib/file-drop-addon";
-=======
 import { useXTerminalConnection } from "@/hooks/useXTerminalConnection";
 import { ErrorDisplay } from "@/components/ErrorDisplay";
->>>>>>> a880c471
 import type { Worktree } from "@/lib/git-api";
 
 interface WorkspaceTerminalProps {
@@ -23,622 +13,11 @@
   terminalId = "default",
   isFocused: windowFocused = true, // Rename to clarify this is window focus
 }: WorkspaceTerminalProps) {
-<<<<<<< HEAD
-  const { instance, ref } = useXTerm();
-  const { setIsConnected: setGlobalIsConnected } = useWebSocketContext();
-  const wsRef = useRef<WebSocket | null>(null);
-  const wsReady = useRef(false);
-  const terminalReady = useRef(false);
-  const bufferingRef = useRef(false);
-  const isSetup = useRef(false);
-  const lastConnectionAttempt = useRef(0);
-  const reconnectTimeoutRef = useRef<number | null>(null);
-  const reconnectAttempts = useRef(0);
-  const maxReconnectAttempts = 10;
-  const isConnecting = useRef(false);
-  const shouldReconnect = useRef(true);
-  const fitAddon = useRef<FitAddon | null>(null);
-  const webLinksAddon = useRef<WebLinksAddon | null>(null);
-  const renderAddon = useRef<WebglAddon | null>(null);
-  const resizeTimeout = useRef<number | null>(null);
-  const observerRef = useRef<ResizeObserver | null>(null);
-  const [dims, setDims] = useState<{ cols: number; rows: number } | null>(null);
-  const [error, setError] = useState<{ title: string; message: string } | null>(
-    null,
-  );
-  const [isReadOnly, setIsReadOnly] = useState(false);
-  const [shakeReadOnlyBadge, setShakeReadOnlyBadge] = useState(false);
-  const [isConnected, setIsConnected] = useState(false);
-
-  // Per-terminal focus detection
-  const [isTerminalFocused, setIsTerminalFocused] = useState(false);
-  const terminalContainerRef = useRef<HTMLDivElement>(null);
-
-  // Trigger shake animation for read-only badge
-  const triggerReadOnlyShake = useCallback(() => {
-    if (isReadOnly) {
-      setShakeReadOnlyBadge(true);
-      setTimeout(() => setShakeReadOnlyBadge(false), 600);
-    }
-  }, [isReadOnly]);
-
-  // Handle read-only badge click to request promotion
-  const handlePromoteRequest = useCallback(() => {
-    if (wsRef.current && wsRef.current.readyState === WebSocket.OPEN) {
-      wsRef.current.send(JSON.stringify({ type: "promote" }));
-    }
-  }, []);
-
-  // Handle terminal focus management
-  const handleTerminalFocus = useCallback(() => {
-    setIsTerminalFocused(true);
-  }, []);
-
-  // Send focus state to backend when terminal focus changes
-  useEffect(() => {
-    if (wsRef.current && wsRef.current.readyState === WebSocket.OPEN) {
-      const actualFocus = windowFocused && isTerminalFocused;
-      wsRef.current.send(
-        JSON.stringify({ type: "focus", focused: actualFocus }),
-      );
-    }
-  }, [windowFocused, isTerminalFocused]);
-
-  // Add global click handler to detect focus changes
-  useEffect(() => {
-    const handleGlobalClick = (event: MouseEvent) => {
-      const target = event.target as Node;
-      const isClickInsideThisTerminal =
-        terminalContainerRef.current?.contains(target);
-
-      if (!isClickInsideThisTerminal) {
-        // Click was outside this terminal, remove focus
-        setIsTerminalFocused(false);
-      }
-    };
-
-    document.addEventListener("mousedown", handleGlobalClick);
-    return () => {
-      document.removeEventListener("mousedown", handleGlobalClick);
-    };
-  }, []);
-
-  const fontSize = useCallback((element: Element) => {
-    if (element.clientWidth < 400) {
-      return 6;
-    } else if (element.clientWidth < 600 || element.clientHeight < 400) {
-      return 10;
-    } else {
-      return 14;
-    }
-  }, []);
-
-  // Send ready signal when both WebSocket and terminal are ready
-  const sendReadySignal = useCallback(() => {
-    if (!wsReady.current || !wsRef.current || !fitAddon.current) {
-      return;
-    }
-    wsRef.current.send(JSON.stringify({ type: "ready" }));
-  }, []);
-
-  // Calculate reconnect delay with exponential backoff
-  const getReconnectDelay = useCallback(() => {
-    const baseDelay = 1000; // 1 second
-    const maxDelay = 30000; // 30 seconds
-    const delay = Math.min(
-      baseDelay * Math.pow(2, reconnectAttempts.current),
-      maxDelay,
-    );
-    return delay;
-  }, []);
-
-  // WebSocket connection setup function
-  const connectWebSocket = useCallback(() => {
-    if (isConnecting.current || !shouldReconnect.current) {
-      return;
-    }
-
-    // Rate limit reconnections
-    const now = Date.now();
-    if (now - lastConnectionAttempt.current < 1000) {
-      console.log(
-        "[Workspace Terminal] Rate limiting connection attempt, too soon",
-      );
-      return;
-    }
-    lastConnectionAttempt.current = now;
-
-    // Check if we're running against mock server - skip WebSocket if so
-    const isMockMode = import.meta.env.VITE_USE_MOCK === "true";
-    if (isMockMode) {
-      setError({
-        title: "Terminal Not Available",
-        message:
-          "Terminal functionality is not available in mock mode. This is expected when running without the Catnip backend.",
-      });
-      return;
-    }
-
-    isConnecting.current = true;
-    console.log(
-      `[Workspace Terminal] Connecting to WebSocket (attempt ${reconnectAttempts.current + 1})`,
-    );
-
-    // Set up WebSocket connection for bash terminal in the workspace directory
-    const protocol = window.location.protocol === "https:" ? "wss:" : "ws:";
-    const urlParams = new URLSearchParams();
-    // Create unique session name using terminalId
-    const sessionName =
-      terminalId === "default"
-        ? worktree.name
-        : `${worktree.name}:${terminalId}`;
-    urlParams.set("session", sessionName);
-    // Don't force reset for regular bash sessions - let them maintain state
-    // Don't set agent parameter - this should be a regular bash terminal
-
-    const socketUrl = `${protocol}//${window.location.host}/v1/pty?${urlParams.toString()}`;
-    const ws = new WebSocket(socketUrl);
-    wsRef.current = ws;
-    const buffer: Uint8Array[] = [];
-
-    ws.onopen = () => {
-      console.log("[Workspace Terminal] WebSocket connected");
-
-      // Reset terminal state on reconnection to prevent duplicate content
-      if (reconnectAttempts.current > 0) {
-        console.log(
-          "[Workspace Terminal] Resetting terminal state on reconnection",
-        );
-        instance?.reset();
-      }
-
-      setIsConnected(true);
-      setGlobalIsConnected(true);
-      isConnecting.current = false;
-      reconnectAttempts.current = 0; // Reset attempts on successful connection
-      wsReady.current = true;
-      sendReadySignal();
-    };
-
-    ws.onclose = (event) => {
-      console.log(
-        `[Workspace Terminal] WebSocket closed (code: ${event.code}, reason: ${event.reason})`,
-      );
-      setIsConnected(false);
-      setGlobalIsConnected(false);
-      isConnecting.current = false;
-      wsReady.current = false;
-
-      // Only attempt reconnect if we should and haven't exceeded max attempts
-      if (
-        shouldReconnect.current &&
-        reconnectAttempts.current < maxReconnectAttempts
-      ) {
-        reconnectAttempts.current += 1;
-        const delay = getReconnectDelay();
-        console.log(
-          `[Workspace Terminal] Scheduling reconnect in ${delay}ms (attempt ${reconnectAttempts.current}/${maxReconnectAttempts})`,
-        );
-
-        reconnectTimeoutRef.current = window.setTimeout(() => {
-          connectWebSocket();
-        }, delay);
-      } else if (reconnectAttempts.current >= maxReconnectAttempts) {
-        console.error("[Workspace Terminal] Max reconnection attempts reached");
-        setError({
-          title: "Connection Lost",
-          message: "Unable to reconnect to terminal. Please refresh the page.",
-        });
-      }
-    };
-
-    ws.onerror = (error) => {
-      console.error("❌ Workspace Terminal WebSocket error:", error);
-      setIsConnected(false);
-      setGlobalIsConnected(false);
-      isConnecting.current = false;
-
-      // Handle WebSocket errors gracefully - don't crash the app
-      const isMockMode = import.meta.env.VITE_USE_MOCK === "true";
-      if (isMockMode) {
-        // In mock mode, show helpful message instead of crashing
-        setError({
-          title: "Terminal Not Available",
-          message:
-            "Terminal functionality is not available in mock mode. This is expected when running without the Catnip backend.",
-        });
-        return;
-      }
-
-      // For real backend errors, attempt reconnection like onclose does
-      if (
-        shouldReconnect.current &&
-        reconnectAttempts.current < maxReconnectAttempts
-      ) {
-        reconnectAttempts.current += 1;
-        const delay = getReconnectDelay();
-        console.log(
-          `[Workspace Terminal] Scheduling reconnect after error in ${delay}ms (attempt ${reconnectAttempts.current}/${maxReconnectAttempts})`,
-        );
-
-        reconnectTimeoutRef.current = window.setTimeout(() => {
-          connectWebSocket();
-        }, delay);
-      } else if (reconnectAttempts.current >= maxReconnectAttempts) {
-        // Only set error after exhausting all retry attempts
-        setError({
-          title: "Terminal Connection Failed",
-          message:
-            "Unable to connect to terminal after multiple attempts. The backend may be unavailable.",
-        });
-      }
-    };
-
-    ws.onmessage = async (event) => {
-      let data: string | Uint8Array | undefined;
-      const rePaint = () => {
-        fitAddon.current?.fit();
-      };
-
-      // Handle both binary and text data
-      if (event.data instanceof ArrayBuffer) {
-        if (bufferingRef.current) {
-          buffer.push(new Uint8Array(event.data));
-          return;
-        } else {
-          data = new Uint8Array(event.data);
-        }
-      } else if (typeof event.data === "string") {
-        // Try to parse as JSON for control messages ONLY
-        try {
-          const msg = JSON.parse(event.data);
-          if (msg.type === "buffer-size") {
-            if (
-              instance &&
-              (instance.cols !== msg.cols || instance.rows !== msg.rows)
-            ) {
-              instance.resize(msg.cols, msg.rows);
-            }
-            bufferingRef.current = true;
-            return;
-          } else if (msg.type === "buffer-complete") {
-            terminalReady.current = true;
-            requestAnimationFrame(() => {
-              if (fitAddon.current) {
-                fitAddon.current.fit();
-              }
-            });
-            const dims = instance
-              ? { cols: instance.cols, rows: instance.rows }
-              : { cols: 80, rows: 24 };
-            wsRef.current?.send(JSON.stringify({ type: "resize", ...dims }));
-            return;
-          } else if (msg.type === "error") {
-            setError({
-              title: msg.error || "Error",
-              message: msg.message || "An unexpected error occurred",
-            });
-            return;
-          } else if (msg.type === "read-only") {
-            // Handle read-only messages for workspace terminal
-            setIsReadOnly(msg.data === true);
-            return;
-          }
-        } catch (_e) {
-          // Not JSON, treat as regular text output
-        }
-        data = event.data;
-      } else if (event.data instanceof Blob) {
-        const arrayBuffer = await event.data.arrayBuffer();
-        if (bufferingRef.current) {
-          buffer.push(new Uint8Array(arrayBuffer));
-          bufferingRef.current = false;
-        } else {
-          data = new Uint8Array(arrayBuffer);
-        }
-      } else {
-        return;
-      }
-
-      if (!bufferingRef.current && buffer.length > 0) {
-        rePaint();
-        for (const chunk of buffer) {
-          instance?.write(chunk);
-        }
-        buffer.length = 0;
-      }
-      if (data) {
-        instance?.write(data);
-      }
-    };
-  }, [worktree.name, terminalId, instance, sendReadySignal, getReconnectDelay]);
-
-  // Manual retry function that doesn't require page reload
-  const handleRetryConnection = useCallback(() => {
-    setError(null);
-    reconnectAttempts.current = 0; // Reset attempts for manual retry
-    shouldReconnect.current = true;
-    isConnecting.current = false;
-
-    // Clear any pending timeouts
-    if (reconnectTimeoutRef.current) {
-      clearTimeout(reconnectTimeoutRef.current);
-      reconnectTimeoutRef.current = null;
-    }
-
-    // Close existing connection if any
-    if (wsRef.current) {
-      wsRef.current.close();
-      wsRef.current = null;
-    }
-
-    // Start fresh connection
-    connectWebSocket();
-  }, [connectWebSocket]);
-
-  // Reset state when worktree changes
-  useEffect(() => {
-    isSetup.current = false;
-    wsReady.current = false;
-    terminalReady.current = false;
-    bufferingRef.current = false;
-    lastConnectionAttempt.current = 0;
-    reconnectAttempts.current = 0;
-    shouldReconnect.current = true;
-    isConnecting.current = false;
-    setError(null);
-    setIsConnected(false);
-    setGlobalIsConnected(false);
-
-    // Clear any pending reconnection attempts
-    if (reconnectTimeoutRef.current) {
-      clearTimeout(reconnectTimeoutRef.current);
-      reconnectTimeoutRef.current = null;
-    }
-
-    // Clear terminal display to prevent prompt stacking between workspaces
-    if (instance) {
-      instance.clear();
-      // Force a complete reset of terminal state
-      instance.reset();
-    }
-
-    // Close existing WebSocket if any
-    if (wsRef.current) {
-      shouldReconnect.current = false; // Prevent reconnection during cleanup
-      wsRef.current.close();
-      wsRef.current = null;
-    }
-  }, [worktree.id, instance]);
-
-  useEffect(() => {
-    if (wsReady.current && dims) {
-      wsRef.current?.send(JSON.stringify({ type: "resize", ...dims }));
-    }
-  }, [dims, wsReady.current]);
-
-  // Set up terminal when instance and ref become available
-  useEffect(() => {
-    if (!instance || !ref.current) {
-      return;
-    }
-
-    // Only set up once per session
-    if (isSetup.current) {
-      return;
-    }
-
-    isSetup.current = true;
-    shouldReconnect.current = true; // Enable reconnection
-    instance.clear();
-
-    // Start WebSocket connection
-    connectWebSocket();
-
-    // Configure terminal options
-    if (instance.options) {
-      instance.options.fontFamily =
-        '"FiraCode Nerd Font Mono", "JetBrains Mono", "Monaco", "monospace"';
-      instance.options.fontSize = fontSize(ref.current);
-      instance.options.theme = {
-        background: "#0a0a0a",
-        foreground: "#e2e8f0",
-        cursor: "#00ff95",
-        cursorAccent: "#00ff95",
-        selectionBackground: "#333333",
-        black: "#0a0a0a",
-        red: "#fc8181",
-        green: "#68d391",
-        yellow: "#f6e05e",
-        blue: "#63b3ed",
-        magenta: "#d6bcfa",
-        cyan: "#4fd1c7",
-        white: "#e2e8f0",
-        brightBlack: "#4a5568",
-        brightRed: "#fc8181",
-        brightGreen: "#68d391",
-        brightYellow: "#f6e05e",
-        brightBlue: "#63b3ed",
-        brightMagenta: "#d6bcfa",
-        brightCyan: "#4fd1c7",
-        brightWhite: "#f7fafc",
-      };
-      instance.options.cursorBlink = true;
-      instance.options.scrollback = 10000;
-      instance.options.allowProposedApi = true;
-      instance.options.drawBoldTextInBrightColors = false;
-      instance.options.fontWeight = "normal";
-      instance.options.fontWeightBold = "bold";
-      instance.options.letterSpacing = 0;
-      instance.options.lineHeight = 1.0;
-    }
-
-    // Create addons
-    fitAddon.current = new FitAddon();
-    webLinksAddon.current = new WebLinksAddon();
-
-    // Load addons
-    instance.loadAddon(fitAddon.current);
-    instance.loadAddon(webLinksAddon.current);
-
-    try {
-      renderAddon.current = new WebglAddon();
-      instance.loadAddon(renderAddon.current);
-    } catch (error) {
-      console.warn("Render addon failed to load:", error);
-    }
-
-    // Set up FileDropAddon
-    const sendData = (data: string) => {
-      if (wsRef.current && wsRef.current.readyState === WebSocket.OPEN) {
-        wsRef.current.send(data);
-      }
-    };
-    const fileDropAddon = new FileDropAddon(sendData);
-    instance.loadAddon(fileDropAddon);
-
-    instance.onResize((event) => {
-      setDims({ cols: event.cols, rows: event.rows });
-    });
-
-    // Open terminal in DOM element
-    instance.open(ref.current);
-
-    // Delay initial fit to allow layout to settle
-    const initialFitTimeout = setTimeout(() => {
-      requestAnimationFrame(() => {
-        if (fitAddon.current) {
-          fitAddon.current.fit();
-        }
-      });
-    }, 50);
-
-    // Set up resize observer
-    const resizeObserver = new ResizeObserver((entries) => {
-      if (resizeTimeout.current) {
-        clearTimeout(resizeTimeout.current);
-      }
-
-      resizeTimeout.current = window.setTimeout(() => {
-        if (fitAddon.current && instance) {
-          const newFontSize = fontSize(entries[0].target);
-          if (instance.options.fontSize !== newFontSize) {
-            instance.options.fontSize = newFontSize;
-          }
-          if (terminalReady.current) {
-            fitAddon.current?.fit();
-          }
-        }
-      }, 100);
-    });
-
-    resizeObserver.observe(ref.current);
-    observerRef.current = resizeObserver;
-
-    // Cleanup function
-    return () => {
-      shouldReconnect.current = false;
-      if (reconnectTimeoutRef.current) {
-        clearTimeout(reconnectTimeoutRef.current);
-        reconnectTimeoutRef.current = null;
-      }
-      if (wsRef.current) {
-        wsRef.current.close();
-        wsRef.current = null;
-      }
-      setIsConnected(false);
-      setGlobalIsConnected(false);
-      fitAddon.current = null;
-      webLinksAddon.current = null;
-      renderAddon.current = null;
-      if (observerRef.current) {
-        observerRef.current.disconnect();
-        observerRef.current = null;
-      }
-      if (resizeTimeout.current) {
-        clearTimeout(resizeTimeout.current);
-        resizeTimeout.current = null;
-      }
-      clearTimeout(initialFitTimeout);
-    };
-  }, [
-    instance,
-    worktree.id,
-    worktree.name,
-    terminalId,
-    setDims,
-    sendReadySignal,
-    connectWebSocket,
-  ]);
-
-  // Handle read-only data input separately to avoid re-rendering the entire terminal
-  useEffect(() => {
-    if (!instance) return;
-
-    const dataHandler = (data: string) => {
-      if (wsRef.current && wsRef.current.readyState === WebSocket.OPEN) {
-        if (isReadOnly) {
-          triggerReadOnlyShake();
-          return;
-        }
-        wsRef.current.send(data);
-      }
-    };
-
-    // Remove existing data handler and add new one
-    const disposer = instance.onData(dataHandler);
-    return () => disposer?.dispose();
-  }, [isReadOnly, triggerReadOnlyShake, instance]);
-
-  return (
-    <div
-      ref={terminalContainerRef}
-      className="h-full w-full bg-black relative"
-      onMouseDown={handleTerminalFocus}
-      onFocus={handleTerminalFocus}
-      tabIndex={-1}
-    >
-      {/* Connection status, error, and read-only indicators in upper right */}
-      <div className="absolute top-2 right-2 z-10 flex flex-col gap-1 items-end">
-        {/* Error indicator */}
-        {error && (
-          <div className="bg-red-600/20 border border-red-500/50 text-red-300 px-3 py-2 rounded-md text-xs font-medium backdrop-blur-sm flex flex-col gap-2 max-w-xs">
-            <div className="font-semibold">{error.title}</div>
-            <div className="text-xs text-red-200">{error.message}</div>
-            <button
-              onClick={handleRetryConnection}
-              className="self-end bg-red-600/30 hover:bg-red-600/50 border border-red-500/50 hover:border-red-500/70 text-red-200 px-2 py-1 rounded text-xs transition-all duration-200"
-            >
-              🔄 Retry
-            </button>
-          </div>
-        )}
-
-        {/* Connection status indicator */}
-        {!isConnected && !error && (
-          <div className="bg-amber-600/20 border border-amber-500/50 text-amber-300 px-2 py-1 rounded-md text-xs font-medium backdrop-blur-sm">
-            {isConnecting.current ? "🔄 Connecting..." : "📡 Reconnecting..."}
-          </div>
-        )}
-
-        {/* Read-only indicator */}
-        {isReadOnly && (
-          <div
-            className={`bg-yellow-600/20 border border-yellow-500/50 text-yellow-300 px-2 py-1 rounded-md text-xs font-medium backdrop-blur-sm cursor-pointer hover:bg-yellow-600/30 hover:border-yellow-500/70 transition-all duration-200 ${
-              shakeReadOnlyBadge ? "animate-pulse animate-bounce" : ""
-            }`}
-            onClick={handlePromoteRequest}
-            title="Click to request write access"
-          >
-            👁️ Read Only
-          </div>
-        )}
-=======
   const { ref, error, isReadOnly, shakeReadOnlyBadge, handlePromoteRequest } =
     useXTerminalConnection({
       worktree,
       terminalId,
-      isFocused,
+      isFocused: windowFocused,
     });
 
   // Show error display if there's an error
@@ -652,8 +31,26 @@
             window.location.reload();
           }}
         />
->>>>>>> a880c471
       </div>
+    );
+  }
+
+  return (
+    <div className="h-full w-full bg-black relative">
+      {/* Read-only indicator */}
+      {isReadOnly && (
+        <div className="absolute top-2 right-2 z-10">
+          <div
+            className={`bg-yellow-600/20 border border-yellow-500/50 text-yellow-300 px-2 py-1 rounded-md text-xs font-medium backdrop-blur-sm cursor-pointer hover:bg-yellow-600/30 hover:border-yellow-500/70 transition-all duration-200 ${
+              shakeReadOnlyBadge ? "animate-pulse animate-bounce" : ""
+            }`}
+            onClick={handlePromoteRequest}
+            title="Click to request write access"
+          >
+            👁️ Read Only
+          </div>
+        </div>
+      )}
 
       {/* Terminal with minimal padding */}
       <div ref={ref} className="h-full w-full p-2" />
