--- conflicted
+++ resolved
@@ -34,16 +34,9 @@
     "ghcr.io/devcontainers/features/node:1": {
       "version": "latest"
     },
-<<<<<<< HEAD
-    "ghcr.io/devcontainers/features/docker-in-docker:2": {},
-    "ghcr.io/devcontainers/features/sshd:1": {
-      "version": "latest"
-    }
-=======
     "ghcr.io/devcontainers/features/sshd:1": {
       "version": "latest"
     },
     "ghcr.io/devcontainers/features/docker-in-docker:2": {}
->>>>>>> 5f7a85b6
   }
 }